--- conflicted
+++ resolved
@@ -9,13 +9,8 @@
   "main": "index.js",
   "playwright": {
     "chromium_revision": "724623",
-<<<<<<< HEAD
-    "firefox_revision": "1015",
-    "webkit_revision": "1097"
-=======
-    "firefox_revision": "1014",
+    "firefox_revision": "1016",
     "webkit_revision": "1099"
->>>>>>> bb3f1224
   },
   "scripts": {
     "unit": "node test/test.js",
