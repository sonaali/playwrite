import { test, expect } from '@playwright/experimental-ct-solid'
import Button from './components/Button';
import DefaultChildren from './components/DefaultChildren';

test.use({ viewport: { width: 500, height: 500 } });

test('props should work', async ({ mount }) => {
  const component = await mount(<Button title="Submit" />);
  await expect(component).toContainText('Submit');
});

<<<<<<< HEAD
test('default child should work', async ({ mount }) => {
  const component = await mount(<DefaultChildren>
    Main Content
  </DefaultChildren>)
  await expect(component).toContainText('Main Content')
=======
test('callback should work', async ({ mount }) => {
  const messages: string[] = []
  const component = await mount(<Button title="Submit" onClick={data => {
    messages.push(data)
  }}></Button>)
  await component.click()
  expect(messages).toEqual(['hello'])
>>>>>>> a0f19a4f
})<|MERGE_RESOLUTION|>--- conflicted
+++ resolved
@@ -9,13 +9,6 @@
   await expect(component).toContainText('Submit');
 });
 
-<<<<<<< HEAD
-test('default child should work', async ({ mount }) => {
-  const component = await mount(<DefaultChildren>
-    Main Content
-  </DefaultChildren>)
-  await expect(component).toContainText('Main Content')
-=======
 test('callback should work', async ({ mount }) => {
   const messages: string[] = []
   const component = await mount(<Button title="Submit" onClick={data => {
@@ -23,5 +16,11 @@
   }}></Button>)
   await component.click()
   expect(messages).toEqual(['hello'])
->>>>>>> a0f19a4f
+})
+
+test('default child should work', async ({ mount }) => {
+  const component = await mount(<DefaultChildren>
+    Main Content
+  </DefaultChildren>)
+  await expect(component).toContainText('Main Content')
 })