import { test, expect } from '@playwright/experimental-ct-vue'
import Button from './components/Button.vue'
import Counter from './components/Counter.vue'
import DefaultSlot from './components/DefaultSlot.vue'
import NamedSlots from './components/NamedSlots.vue'
import MultiRoot from './components/MultiRoot.vue'

test.use({ viewport: { width: 500, height: 500 } })

test('render props', async ({ mount }) => {
  const component = await mount(<Button title="Submit" />)
  await expect(component).toContainText('Submit')
})

test('renderer and keep the component instance intact', async ({ mount }) => {
  const component = await mount(<Counter count={9001} />);
  await expect(component.locator('#rerender-count')).toContainText('9001')
  
  await component.rerender({ props: { count: 1337 } })
  await expect(component.locator('#rerender-count')).toContainText('1337')
  
  await component.rerender({ props: { count: 42 } })
  await expect(component.locator('#rerender-count')).toContainText('42')

  await expect(component.locator('#remount-count')).toContainText('1')
})

test('emit an submit event when the button is clicked', async ({ mount }) => {
  const messages = []
  const component = await mount(<Button title='Submit' v-on:submit={data => {
    messages.push(data)
  }}></Button>)
  await component.click()
  expect(messages).toEqual(['hello'])
})

test('render a default slot', async ({ mount }) => {
  const component = await mount(<DefaultSlot>
    Main Content
  </DefaultSlot>)
  await expect(component).toContainText('Main Content')
})

test('render a component with multiple children', async ({ mount }) => {
  const component = await mount(<DefaultSlot>
    <div id="one">One</div>
    <div id="two">Two</div>
  </DefaultSlot>)
  await expect(component.locator('#one')).toContainText('One')
  await expect(component.locator('#two')).toContainText('Two')
})

test('render a component with a named slot', async ({ mount }) => {
  const component = await mount(<NamedSlots>
    <template v-slot:header>
      Header
    </template>
    <template v-slot:main>
      Main Content
    </template>
    <template v-slot:footer>
      Footer
    </template>
  </NamedSlots>);
  await expect(component).toContainText('Header')
  await expect(component).toContainText('Main Content')
  await expect(component).toContainText('Footer')
})

test('emit a event when a slot is clicked', async ({ mount }) => {
  let clickFired = false;
  const component = await mount(<DefaultSlot>
    <span v-on:click={() => clickFired = true}>Main Content</span>
  </DefaultSlot>);
  await component.locator('text=Main Content').click();
  expect(clickFired).toBeTruthy();
})

test('run hooks', async ({ page, mount }) => {
  const messages = []
  page.on('console', m => messages.push(m.text()))
  await mount(<Button title="Submit" />, {
    hooksConfig: { route: 'A' }
  })
  expect(messages).toEqual(['Before mount: {\"route\":\"A\"}, app: true', 'After mount el: HTMLButtonElement'])
})

<<<<<<< HEAD
test('unmount', async ({ page, mount }) => {
  const component = await mount(<Button title="Submit" />)
  await expect(page.locator('#root')).toContainText('Submit')
  await component.unmount();
  await expect(page.locator('#root')).not.toContainText('Submit');
})

test('unmount a multi root component should work', async ({ mount, page }) => {
=======
test('unmount a multi root component', async ({ mount, page }) => {
>>>>>>> 344077b0
  const component = await mount(<MultiRoot />)
  await expect(page.locator('#root')).toContainText('root 1')
  await expect(page.locator('#root')).toContainText('root 2')
  await component.unmount()
  await expect(page.locator('#root')).not.toContainText('root 1')
  await expect(page.locator('#root')).not.toContainText('root 2')
})<|MERGE_RESOLUTION|>--- conflicted
+++ resolved
@@ -85,7 +85,6 @@
   expect(messages).toEqual(['Before mount: {\"route\":\"A\"}, app: true', 'After mount el: HTMLButtonElement'])
 })
 
-<<<<<<< HEAD
 test('unmount', async ({ page, mount }) => {
   const component = await mount(<Button title="Submit" />)
   await expect(page.locator('#root')).toContainText('Submit')
@@ -93,10 +92,7 @@
   await expect(page.locator('#root')).not.toContainText('Submit');
 })
 
-test('unmount a multi root component should work', async ({ mount, page }) => {
-=======
 test('unmount a multi root component', async ({ mount, page }) => {
->>>>>>> 344077b0
   const component = await mount(<MultiRoot />)
   await expect(page.locator('#root')).toContainText('root 1')
   await expect(page.locator('#root')).toContainText('root 2')
