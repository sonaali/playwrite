--- conflicted
+++ resolved
@@ -13,11 +13,7 @@
  * See the License for the specific language governing permissions and
  * limitations under the License.
  */
-<<<<<<< HEAD
-import { FullConfig, GlobalInfo } from '@playwright/test';
-=======
-import type { FullConfig } from '@playwright/test';
->>>>>>> db7bd8eb
+import type { FullConfig, GlobalInfo } from '@playwright/test';
 
 // We're dogfooding this, so the …/lib/… import is acceptable
 import * as ci from '@playwright/test/lib/ci';
