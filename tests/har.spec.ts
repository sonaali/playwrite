--- conflicted
+++ resolved
@@ -475,7 +475,6 @@
   server.close();
 });
 
-<<<<<<< HEAD
 it('should filter favicon and favicon redirects', async ({server, browserName, channel, headless, asset, contextFactory}, testInfo) => {
   it.skip(headless && browserName !== 'firefox', 'headless browsers, except firefox, do not request favicons');
   it.skip(!headless && browserName === 'webkit' && !channel, 'headed webkit does not have a favicon feature');
@@ -522,7 +521,8 @@
   expect(log.entries.length).toBe(1);
   const entry = log.entries[0];
   expect(entry.request.url).toBe(server.PREFIX + '/page.html');
-=======
+});
+
 it('should have different hars for concurrent contexts', async ({ contextFactory }, testInfo) => {
   const session0 = await pageWithHar(contextFactory, testInfo, 'test-0.har');
   await session0.page.goto('data:text/html,<title>Zero</title>');
@@ -551,5 +551,4 @@
     expect(pageEntry.id).not.toBe(log0.pages[0].id);
     expect(pageEntry.title).toBe('One');
   }
->>>>>>> cd110e64
 });