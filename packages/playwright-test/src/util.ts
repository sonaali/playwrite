/**
 * Copyright (c) Microsoft Corporation.
 *
 * Licensed under the Apache License, Version 2.0 (the "License");
 * you may not use this file except in compliance with the License.
 * You may obtain a copy of the License at
 *
 * http://www.apache.org/licenses/LICENSE-2.0
 *
 * Unless required by applicable law or agreed to in writing, software
 * distributed under the License is distributed on an "AS IS" BASIS,
 * WITHOUT WARRANTIES OR CONDITIONS OF ANY KIND, either express or implied.
 * See the License for the specific language governing permissions and
 * limitations under the License.
 */

import fs from 'fs';
import { mime } from 'playwright-core/lib/utilsBundle';
import type { StackFrame } from '@protocol/channels';
import util from 'util';
import path from 'path';
import url from 'url';
import { colors, debug, minimatch, parseStackTraceLine } from 'playwright-core/lib/utilsBundle';
<<<<<<< HEAD
import type { TestInfoError, Location } from './common/types';
import { calculateSha1, getFromENV, isRegExp, isString } from 'playwright-core/lib/utils';
=======
import type { TestInfoError } from './../types/test';
import type { Location } from './../types/testReporter';
import { calculateSha1, isRegExp, isString } from 'playwright-core/lib/utils';
>>>>>>> ec2dc923
import type { RawStack } from 'playwright-core/lib/utils';

const PLAYWRIGHT_TEST_PATH = path.join(__dirname, '..');
const PLAYWRIGHT_CORE_PATH = path.dirname(require.resolve('playwright-core/package.json'));

export function filterStackTrace(e: Error) {
  if (process.env.PWDEBUGIMPL)
    return;
  const stackLines = stringifyStackFrames(filteredStackTrace(e.stack?.split('\n') || []));
  const message = e.message;
  e.stack = `${e.name}: ${e.message}\n${stackLines.join('\n')}`;
  e.message = message;
}

export function filteredStackTrace(rawStack: RawStack): StackFrame[] {
  const frames: StackFrame[] = [];
  for (const line of rawStack) {
    const frame = parseStackTraceLine(line);
    if (!frame || !frame.file)
      continue;
    if (!process.env.PWDEBUGIMPL && frame.file.startsWith(PLAYWRIGHT_TEST_PATH))
      continue;
    if (!process.env.PWDEBUGIMPL && frame.file.startsWith(PLAYWRIGHT_CORE_PATH))
      continue;
    frames.push(frame);
  }
  return frames;
}

export function stringifyStackFrames(frames: StackFrame[]): string[] {
  const stackLines: string[] = [];
  for (const frame of frames) {
    if (frame.function)
      stackLines.push(`    at ${frame.function} (${frame.file}:${frame.line}:${frame.column})`);
    else
      stackLines.push(`    at ${frame.file}:${frame.line}:${frame.column}`);
  }
  return stackLines;
}

export function serializeError(error: Error | any): TestInfoError {
  if (error instanceof Error) {
    filterStackTrace(error);
    return {
      message: error.message,
      stack: error.stack
    };
  }
  return {
    value: util.inspect(error)
  };
}

export type Matcher = (value: string) => boolean;

export type TestFileFilter = {
  re?: RegExp;
  exact?: string;
  line: number | null;
  column: number | null;
};

export function createFileFiltersFromArguments(args: string[]): TestFileFilter[] {
  return args.map(arg => {
    const match = /^(.*?):(\d+):?(\d+)?$/.exec(arg);
    return {
      re: forceRegExp(match ? match[1] : arg),
      line: match ? parseInt(match[2], 10) : null,
      column: match?.[3] ? parseInt(match[3], 10) : null,
    };
  });
}

export function createFileMatcherFromArguments(args: string[]): Matcher {
  const filters = createFileFiltersFromArguments(args);
  return createFileMatcher(filters.map(filter => filter.re || filter.exact || ''));
}

export function createFileMatcher(patterns: string | RegExp | (string | RegExp)[]): Matcher {
  const reList: RegExp[] = [];
  const filePatterns: string[] = [];
  for (const pattern of Array.isArray(patterns) ? patterns : [patterns]) {
    if (isRegExp(pattern)) {
      reList.push(pattern);
    } else {
      if (!pattern.startsWith('**/'))
        filePatterns.push('**/' + pattern);
      else
        filePatterns.push(pattern);
    }
  }
  return (filePath: string) => {
    for (const re of reList) {
      re.lastIndex = 0;
      if (re.test(filePath))
        return true;
    }
    // Windows might still receive unix style paths from Cygwin or Git Bash.
    // Check against the file url as well.
    if (path.sep === '\\') {
      const fileURL = url.pathToFileURL(filePath).href;
      for (const re of reList) {
        re.lastIndex = 0;
        if (re.test(fileURL))
          return true;
      }
    }
    for (const pattern of filePatterns) {
      if (minimatch(filePath, pattern, { nocase: true, dot: true }))
        return true;
    }
    return false;
  };
}

export function createTitleMatcher(patterns: RegExp | RegExp[]): Matcher {
  const reList = Array.isArray(patterns) ? patterns : [patterns];
  return (value: string) => {
    for (const re of reList) {
      re.lastIndex = 0;
      if (re.test(value))
        return true;
    }
    return false;
  };
}

export function mergeObjects<A extends object, B extends object, C extends object>(a: A | undefined | void, b: B | undefined | void, c: B | undefined | void): A & B & C {
  const result = { ...a } as any;
  for (const x of [b, c].filter(Boolean)) {
    for (const [name, value] of Object.entries(x as any)) {
      if (!Object.is(value, undefined))
        result[name] = value;
    }
  }
  return result as any;
}

export function forceRegExp(pattern: string): RegExp {
  const match = pattern.match(/^\/(.*)\/([gi]*)$/);
  if (match)
    return new RegExp(match[1], match[2]);
  return new RegExp(pattern, 'gi');
}

export function relativeFilePath(file: string): string {
  if (!path.isAbsolute(file))
    return file;
  return path.relative(process.cwd(), file);
}

export function formatLocation(location: Location) {
  return relativeFilePath(location.file) + ':' + location.line + ':' + location.column;
}

export function errorWithFile(file: string, message: string) {
  return new Error(`${relativeFilePath(file)}: ${message}`);
}

export function expectTypes(receiver: any, types: string[], matcherName: string) {
  if (typeof receiver !== 'object' || !types.includes(receiver.constructor.name)) {
    const commaSeparated = types.slice();
    const lastType = commaSeparated.pop();
    const typesString = commaSeparated.length ? commaSeparated.join(', ') + ' or ' + lastType : lastType;
    throw new Error(`${matcherName} can be only used with ${typesString} object${types.length > 1 ? 's' : ''}`);
  }
}

export function sanitizeForFilePath(s: string) {
  return s.replace(/[\x00-\x2C\x2E-\x2F\x3A-\x40\x5B-\x60\x7B-\x7F]+/g, '-');
}

export function trimLongString(s: string, length = 100) {
  if (s.length <= length)
    return s;
  const hash = calculateSha1(s);
  const middle = `-${hash.substring(0, 5)}-`;
  const start = Math.floor((length - middle.length) / 2);
  const end = length - middle.length - start;
  return s.substring(0, start) + middle + s.slice(-end);
}

export function addSuffixToFilePath(filePath: string, suffix: string, customExtension?: string, sanitize = false): string {
  const dirname = path.dirname(filePath);
  const ext = path.extname(filePath);
  const name = path.basename(filePath, ext);
  const base = path.join(dirname, name);
  return (sanitize ? sanitizeForFilePath(base) : base) + suffix + (customExtension || ext);
}

/**
 * Returns absolute path contained within parent directory.
 */
export function getContainedPath(parentPath: string, subPath: string = ''): string | null {
  const resolvedPath = path.resolve(parentPath, subPath);
  if (resolvedPath === parentPath || resolvedPath.startsWith(parentPath + path.sep)) return resolvedPath;
  return null;
}

export const debugTest = debug('pw:test');

export function callLogText(log: string[] | undefined): string {
  if (!log)
    return '';
  return `
Call log:
  ${colors.dim('- ' + (log || []).join('\n  - '))}
`;
}

const folderToPackageJsonPath = new Map<string, string>();

export function getPackageJsonPath(folderPath: string): string {
  const cached = folderToPackageJsonPath.get(folderPath);
  if (cached !== undefined)
    return cached;

  const packageJsonPath = path.join(folderPath, 'package.json');
  if (fs.existsSync(packageJsonPath)) {
    folderToPackageJsonPath.set(folderPath, packageJsonPath);
    return packageJsonPath;
  }

  const parentFolder = path.dirname(folderPath);
  if (folderPath === parentFolder) {
    folderToPackageJsonPath.set(folderPath, '');
    return '';
  }

  const result = getPackageJsonPath(parentFolder);
  folderToPackageJsonPath.set(folderPath, result);
  return result;
}

export async function normalizeAndSaveAttachment(outputPath: string, name: string, options: { path?: string, body?: string | Buffer, contentType?: string } = {}): Promise<{ name: string; path?: string | undefined; body?: Buffer | undefined; contentType: string; }>  {
  if ((options.path !== undefined ? 1 : 0) + (options.body !== undefined ? 1 : 0) !== 1)
    throw new Error(`Exactly one of "path" and "body" must be specified`);
  if (options.path !== undefined) {
    const hash = calculateSha1(options.path);

    if (!isString(name))
      throw new Error('"name" should be string.');

    const sanitizedNamePrefix = sanitizeForFilePath(name) + '-';
    const dest = path.join(outputPath, 'attachments', sanitizedNamePrefix + hash + path.extname(options.path));
    await fs.promises.mkdir(path.dirname(dest), { recursive: true });
    await fs.promises.copyFile(options.path, dest);
    const contentType = options.contentType ?? (mime.getType(path.basename(options.path)) || 'application/octet-stream');
    return { name, contentType, path: dest };
  } else {
    const contentType = options.contentType ?? (typeof options.body === 'string' ? 'text/plain' : 'application/octet-stream');
    return { name, contentType, body: typeof options.body === 'string' ? Buffer.from(options.body) : options.body };
  }
}

export function fileIsModule(file: string): boolean {
  if (file.endsWith('.mjs'))
    return true;

  const folder = path.dirname(file);
  return folderIsModule(folder);
}

export function folderIsModule(folder: string): boolean {
  const packageJsonPath = getPackageJsonPath(folder);
  if (!packageJsonPath)
    return false;
  // Rely on `require` internal caching logic.
  return require(packageJsonPath).type === 'module';
}

export function experimentalLoaderOption() {
  return ` --no-warnings --experimental-loader=${url.pathToFileURL(require.resolve('@playwright/test/lib/experimentalLoader')).toString()}`;
}

export function envWithoutExperimentalLoaderOptions(): NodeJS.ProcessEnv {
  const substring = experimentalLoaderOption();
  const result = { ...process.env };
  if (result.NODE_OPTIONS)
    result.NODE_OPTIONS = result.NODE_OPTIONS.replace(substring, '').trim() || undefined;
  return result;
}

export function determinePackageManager() {
  const userAgent = getFromENV('user_agent');
  if (userAgent) {
    if (userAgent.includes('yarn')) return 'yarn';
    if (userAgent.includes('pnpm')) return 'pnpm';
    return 'npm';
  }
  return 'npm';
}<|MERGE_RESOLUTION|>--- conflicted
+++ resolved
@@ -21,14 +21,9 @@
 import path from 'path';
 import url from 'url';
 import { colors, debug, minimatch, parseStackTraceLine } from 'playwright-core/lib/utilsBundle';
-<<<<<<< HEAD
-import type { TestInfoError, Location } from './common/types';
-import { calculateSha1, getFromENV, isRegExp, isString } from 'playwright-core/lib/utils';
-=======
 import type { TestInfoError } from './../types/test';
 import type { Location } from './../types/testReporter';
-import { calculateSha1, isRegExp, isString } from 'playwright-core/lib/utils';
->>>>>>> ec2dc923
+import { calculateSha1, isRegExp, getFromENV, isString } from 'playwright-core/lib/utils';
 import type { RawStack } from 'playwright-core/lib/utils';
 
 const PLAYWRIGHT_TEST_PATH = path.join(__dirname, '..');
