--- conflicted
+++ resolved
@@ -60,18 +60,11 @@
               await window.playwrightUnmount(rootElement);
             });
           },
-<<<<<<< HEAD
-          setProps: async (props: { [key: string]: any }) => {
-            await locator.evaluate(async (element, props) => {
-              const rootElement = document.getElementById('root')!;
-              return await window.playwrightSetProps(rootElement, props);
-            }, props);
-=======
           rerender: async (options: Omit<MountOptions, 'hooksConfig'>) => {
             await locator.evaluate(async (element, options) => {
-              return await window.playwrightRerender(element, options);
+              const rootElement = document.getElementById('root')!;
+              return await window.playwrightRerender(rootElement, options);
             }, options);
->>>>>>> 7a71b788
           }
         });
       });
