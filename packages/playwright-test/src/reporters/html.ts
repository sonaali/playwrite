/**
 * Copyright (c) Microsoft Corporation.
 *
 * Licensed under the Apache License, Version 2.0 (the "License");
 * you may not use this file except in compliance with the License.
 * You may obtain a copy of the License at
 *
 * http://www.apache.org/licenses/LICENSE-2.0
 *
 * Unless required by applicable law or agreed to in writing, software
 * distributed under the License is distributed on an "AS IS" BASIS,
 * WITHOUT WARRANTIES OR CONDITIONS OF ANY KIND, either express or implied.
 * See the License for the specific language governing permissions and
 * limitations under the License.
 */

import { colors } from 'playwright-core/lib/utilsBundle';
import fs from 'fs';
import { open } from '../utilsBundle';
import path from 'path';
import type { TransformCallback } from 'stream';
import { Transform } from 'stream';
import type { FullConfig, Reporter, Suite } from '../../types/testReporter';
import { HttpServer, assert, calculateSha1, monotonicTime, copyFileAndMakeWritable, removeFolders } from 'playwright-core/lib/utils';
import type { JsonAttachment, JsonReport, JsonSuite, JsonTestCase, JsonTestResult, JsonTestStep } from './raw';
import RawReporter from './raw';
import { stripAnsiEscapes } from './base';
<<<<<<< HEAD
import { determinePackageManager, getPackageJsonPath, sanitizeForFilePath } from '../util';
import type { Metadata } from '../common/types';
=======
import { getPackageJsonPath, sanitizeForFilePath } from '../util';
import type { Metadata } from '../../types/test';
>>>>>>> ec2dc923
import type { ZipFile } from 'playwright-core/lib/zipBundle';
import { yazl } from 'playwright-core/lib/zipBundle';
import { mime } from 'playwright-core/lib/utilsBundle';
import type { HTMLReport, Stats, TestAttachment, TestCase, TestCaseSummary, TestFile, TestFileSummary, TestResult, TestStep } from '@html-reporter/types';

type TestEntry = {
  testCase: TestCase;
  testCaseSummary: TestCaseSummary
};

const kMissingContentType = 'x-playwright/missing';

type HtmlReportOpenOption = 'always' | 'never' | 'on-failure';
type HtmlReporterOptions = {
  configDir: string,
  outputFolder?: string,
  open?: HtmlReportOpenOption,
  host?: string,
  port?: number,
};

class HtmlReporter implements Reporter {
  private config!: FullConfig;
  private suite!: Suite;
  private _montonicStartTime: number = 0;
  private _options: HtmlReporterOptions;
  private _outputFolder!: string;
  private _open: string | undefined;
  private _buildResult: { ok: boolean, singleTestId: string | undefined } | undefined;

  constructor(options: HtmlReporterOptions) {
    this._options = options;
  }

  printsToStdio() {
    return false;
  }

  onBegin(config: FullConfig, suite: Suite) {
    this._montonicStartTime = monotonicTime();
    this.config = config;
    const { outputFolder, open } = this._resolveOptions();
    this._outputFolder = outputFolder;
    this._open = open;
    const reportedWarnings = new Set<string>();
    for (const project of config.projects) {
      if (outputFolder.startsWith(project.outputDir) || project.outputDir.startsWith(outputFolder)) {
        const key = outputFolder + '|' + project.outputDir;
        if (reportedWarnings.has(key))
          continue;
        reportedWarnings.add(key);
        console.log(colors.red(`Configuration Error: HTML reporter output folder clashes with the tests output folder:`));
        console.log(`
    html reporter folder: ${colors.bold(outputFolder)}
    test results folder: ${colors.bold(project.outputDir)}`);
        console.log('');
        console.log(`HTML reporter will clear its output directory prior to being generated, which will lead to the artifact loss.
`);
      }
    }
    this.suite = suite;
  }

  _resolveOptions(): { outputFolder: string, open: HtmlReportOpenOption } {
    let { outputFolder } = this._options;
    if (outputFolder)
      outputFolder = path.resolve(this._options.configDir, outputFolder);
    return {
      outputFolder: reportFolderFromEnv() ?? outputFolder ?? defaultReportFolder(this._options.configDir),
      open: process.env.PW_TEST_HTML_REPORT_OPEN as any || this._options.open || 'on-failure',
    };
  }

  async onEnd() {
    const duration = monotonicTime() - this._montonicStartTime;
    const projectSuites = this.suite.suites;
    const reports = projectSuites.map(suite => {
      const rawReporter = new RawReporter();
      const report = rawReporter.generateProjectReport(this.config, suite);
      return report;
    });
    await removeFolders([this._outputFolder]);
    const builder = new HtmlBuilder(this._outputFolder);
    this._buildResult = await builder.build({ ...this.config.metadata, duration }, reports);
  }

  async onExit() {
    if (process.env.CI || !this._buildResult)
      return;

    const { ok, singleTestId } = this._buildResult;
    const shouldOpen = this._open === 'always' || (!ok && this._open === 'on-failure');
    if (shouldOpen) {
      await showHTMLReport(this._outputFolder, this._options.host, this._options.port, singleTestId);
    } else {
      const userPackageManager = determinePackageManager();
      let packageManagerCommand = 'npx';
      if (userPackageManager !== 'npm')
        packageManagerCommand = userPackageManager === 'yarn' ?  'yarn' : 'pnpm exec';

      const relativeReportPath = this._outputFolder === standaloneDefaultFolder() ? '' : ' ' + path.relative(process.cwd(), this._outputFolder);
      console.log('');
      console.log('To open last HTML report run:');
      console.log(
          colors.cyan(`
${packageManagerCommand} playwright show-report${relativeReportPath}
          `)
      );
    }
  }
}

function reportFolderFromEnv(): string | undefined {
  if (process.env[`PLAYWRIGHT_HTML_REPORT`])
    return path.resolve(process.cwd(), process.env[`PLAYWRIGHT_HTML_REPORT`]);
  return undefined;
}

export function defaultReportFolder(searchForPackageJson: string): string {
  let basePath = getPackageJsonPath(searchForPackageJson);
  if (basePath)
    basePath = path.dirname(basePath);
  else
    basePath = process.cwd();
  return path.resolve(basePath, 'playwright-report');
}

function standaloneDefaultFolder(): string {
  return reportFolderFromEnv() ?? defaultReportFolder(process.cwd());
}

export async function showHTMLReport(reportFolder: string | undefined, host: string = 'localhost', port?: number, testId?: string) {
  const folder = reportFolder ?? standaloneDefaultFolder();
  try {
    assert(fs.statSync(folder).isDirectory());
  } catch (e) {
    console.log(colors.red(`No report found at "${folder}"`));
    process.exit(1);
    return;
  }
  const server = startHtmlReportServer(folder);
  let url = await server.start({ port, host, preferredPort: port ? undefined : 9323 });
  console.log('');
  console.log(colors.cyan(`  Serving HTML report at ${url}. Press Ctrl+C to quit.`));
  if (testId)
    url += `#?testId=${testId}`;
  await open(url, { wait: true }).catch(() => console.log(`Failed to open browser on ${url}`));
  await new Promise(() => {});
}

export function startHtmlReportServer(folder: string): HttpServer {
  const server = new HttpServer();
  server.routePrefix('/', (request, response) => {
    let relativePath = new URL('http://localhost' + request.url).pathname;
    if (relativePath.startsWith('/trace/file')) {
      const url = new URL('http://localhost' + request.url!);
      try {
        return server.serveFile(request, response, url.searchParams.get('path')!);
      } catch (e) {
        return false;
      }
    }
    if (relativePath.endsWith('/stall.js'))
      return true;
    if (relativePath === '/')
      relativePath = '/index.html';
    const absolutePath = path.join(folder, ...relativePath.split('/'));
    return server.serveFile(request, response, absolutePath);
  });
  return server;
}

class HtmlBuilder {
  private _reportFolder: string;
  private _tests = new Map<string, JsonTestCase>();
  private _testPath = new Map<string, string[]>();
  private _dataZipFile: ZipFile;
  private _hasTraces = false;

  constructor(outputDir: string) {
    this._reportFolder = outputDir;
    fs.mkdirSync(this._reportFolder, { recursive: true });
    this._dataZipFile = new yazl.ZipFile();
  }

  async build(metadata: Metadata & { duration: number }, rawReports: JsonReport[]): Promise<{ ok: boolean, singleTestId: string | undefined }> {

    const data = new Map<string, { testFile: TestFile, testFileSummary: TestFileSummary }>();
    for (const projectJson of rawReports) {
      for (const file of projectJson.suites) {
        const fileName = file.location!.file;
        const fileId = file.fileId!;
        let fileEntry = data.get(fileId);
        if (!fileEntry) {
          fileEntry = {
            testFile: { fileId, fileName, tests: [] },
            testFileSummary: { fileId, fileName, tests: [], stats: emptyStats() },
          };
          data.set(fileId, fileEntry);
        }
        const { testFile, testFileSummary } = fileEntry;
        const testEntries: TestEntry[] = [];
        this._processJsonSuite(file, fileId, projectJson.project.name, [], testEntries);
        for (const test of testEntries) {
          testFile.tests.push(test.testCase);
          testFileSummary.tests.push(test.testCaseSummary);
        }
      }
    }

    let ok = true;
    for (const [fileId, { testFile, testFileSummary }] of data) {
      const stats = testFileSummary.stats;
      for (const test of testFileSummary.tests) {
        if (test.outcome === 'expected')
          ++stats.expected;
        if (test.outcome === 'skipped')
          ++stats.skipped;
        if (test.outcome === 'unexpected')
          ++stats.unexpected;
        if (test.outcome === 'flaky')
          ++stats.flaky;
        ++stats.total;
        stats.duration += test.duration;
      }
      stats.ok = stats.unexpected + stats.flaky === 0;
      if (!stats.ok)
        ok = false;

      const testCaseSummaryComparator = (t1: TestCaseSummary, t2: TestCaseSummary) => {
        const w1 = (t1.outcome === 'unexpected' ? 1000 : 0) +  (t1.outcome === 'flaky' ? 1 : 0);
        const w2 = (t2.outcome === 'unexpected' ? 1000 : 0) +  (t2.outcome === 'flaky' ? 1 : 0);
        if (w2 - w1)
          return w2 - w1;
        return t1.location.line - t2.location.line;
      };
      testFileSummary.tests.sort(testCaseSummaryComparator);

      this._addDataFile(fileId + '.json', testFile);
    }
    const htmlReport: HTMLReport = {
      metadata,
      files: [...data.values()].map(e => e.testFileSummary),
      projectNames: rawReports.map(r => r.project.name),
      stats: { ...[...data.values()].reduce((a, e) => addStats(a, e.testFileSummary.stats), emptyStats()), duration: metadata.duration }
    };
    htmlReport.files.sort((f1, f2) => {
      const w1 = f1.stats.unexpected * 1000 + f1.stats.flaky;
      const w2 = f2.stats.unexpected * 1000 + f2.stats.flaky;
      return w2 - w1;
    });

    this._addDataFile('report.json', htmlReport);

    // Copy app.
    const appFolder = path.join(require.resolve('playwright-core'), '..', 'lib', 'webpack', 'htmlReport');
    await copyFileAndMakeWritable(path.join(appFolder, 'index.html'), path.join(this._reportFolder, 'index.html'));

    // Copy trace viewer.
    if (this._hasTraces) {
      const traceViewerFolder = path.join(require.resolve('playwright-core'), '..', 'lib', 'webpack', 'traceViewer');
      const traceViewerTargetFolder = path.join(this._reportFolder, 'trace');
      const traceViewerAssetsTargetFolder = path.join(traceViewerTargetFolder, 'assets');
      fs.mkdirSync(traceViewerAssetsTargetFolder, { recursive: true });
      for (const file of fs.readdirSync(traceViewerFolder)) {
        if (file.endsWith('.map') || file.includes('watch') || file.includes('assets'))
          continue;
        await copyFileAndMakeWritable(path.join(traceViewerFolder, file), path.join(traceViewerTargetFolder, file));
      }
      for (const file of fs.readdirSync(path.join(traceViewerFolder, 'assets'))) {
        if (file.endsWith('.map') || file.includes('xtermModule'))
          continue;
        await copyFileAndMakeWritable(path.join(traceViewerFolder, 'assets', file), path.join(traceViewerAssetsTargetFolder, file));
      }
    }

    // Inline report data.
    const indexFile = path.join(this._reportFolder, 'index.html');
    fs.appendFileSync(indexFile, '<script>\nwindow.playwrightReportBase64 = "data:application/zip;base64,');
    await new Promise(f => {
      this._dataZipFile!.end(undefined, () => {
        this._dataZipFile!.outputStream
            .pipe(new Base64Encoder())
            .pipe(fs.createWriteStream(indexFile, { flags: 'a' })).on('close', f);
      });
    });
    fs.appendFileSync(indexFile, '";</script>');

    let singleTestId: string | undefined;
    if (htmlReport.stats.total === 1) {
      const testFile: TestFile  = data.values().next().value.testFile;
      singleTestId = testFile.tests[0].testId;
    }

    return { ok, singleTestId };
  }

  private _addDataFile(fileName: string, data: any) {
    this._dataZipFile.addBuffer(Buffer.from(JSON.stringify(data)), fileName);
  }

  private _processJsonSuite(suite: JsonSuite, fileId: string, projectName: string, path: string[], outTests: TestEntry[]) {
    const newPath = [...path, suite.title];
    suite.suites.map(s => this._processJsonSuite(s, fileId, projectName, newPath, outTests));
    suite.tests.forEach(t => outTests.push(this._createTestEntry(t, projectName, newPath)));
  }

  private _createTestEntry(test: JsonTestCase, projectName: string, path: string[]): TestEntry {
    const duration = test.results.reduce((a, r) => a + r.duration, 0);
    this._tests.set(test.testId, test);
    const location = test.location;
    path = [...path.slice(1)];
    this._testPath.set(test.testId, path);

    const results = test.results.map(r => this._createTestResult(r));

    return {
      testCase: {
        testId: test.testId,
        title: test.title,
        projectName,
        location,
        duration,
        annotations: test.annotations,
        outcome: test.outcome,
        path,
        results,
        ok: test.outcome === 'expected' || test.outcome === 'flaky',
      },
      testCaseSummary: {
        testId: test.testId,
        title: test.title,
        projectName,
        location,
        duration,
        annotations: test.annotations,
        outcome: test.outcome,
        path,
        ok: test.outcome === 'expected' || test.outcome === 'flaky',
        results: results.map(result => {
          return { attachments: result.attachments.map(a => ({ name: a.name, contentType: a.contentType, path: a.path })) };
        }),
      },
    };
  }

  private _serializeAttachments(attachments: JsonAttachment[]) {
    let lastAttachment: TestAttachment | undefined;
    return attachments.map(a => {
      if (a.name === 'trace')
        this._hasTraces = true;

      if ((a.name === 'stdout' || a.name === 'stderr') && a.contentType === 'text/plain') {
        if (lastAttachment &&
          lastAttachment.name === a.name &&
          lastAttachment.contentType === a.contentType) {
          lastAttachment.body += stripAnsiEscapes(a.body as string);
          return null;
        }
        a.body = stripAnsiEscapes(a.body as string);
        lastAttachment = a as TestAttachment;
        return a;
      }

      if (a.path) {
        let fileName = a.path;
        try {
          const buffer = fs.readFileSync(a.path);
          const sha1 = calculateSha1(buffer) + path.extname(a.path);
          fileName = 'data/' + sha1;
          fs.mkdirSync(path.join(this._reportFolder, 'data'), { recursive: true });
          fs.writeFileSync(path.join(this._reportFolder, 'data', sha1), buffer);
        } catch (e) {
          return {
            name: `Missing attachment "${a.name}"`,
            contentType: kMissingContentType,
            body: `Attachment file ${fileName} is missing`,
          };
        }
        return {
          name: a.name,
          contentType: a.contentType,
          path: fileName,
          body: a.body,
        };
      }

      if (a.body instanceof Buffer) {
        if (isTextContentType(a.contentType)) {
          // Content type is like this: "text/html; charset=UTF-8"
          const charset = a.contentType.match(/charset=(.*)/)?.[1];
          try {
            const body = a.body.toString(charset as any || 'utf-8');
            return {
              name: a.name,
              contentType: a.contentType,
              body,
            };
          } catch (e) {
            // Invalid encoding, fall through and save to file.
          }
        }

        fs.mkdirSync(path.join(this._reportFolder, 'data'), { recursive: true });
        const extension = sanitizeForFilePath(path.extname(a.name).replace(/^\./, '')) || mime.getExtension(a.contentType) || 'dat';
        const sha1 = calculateSha1(a.body) + '.' + extension;
        fs.writeFileSync(path.join(this._reportFolder, 'data', sha1), a.body);
        return {
          name: a.name,
          contentType: a.contentType,
          path: 'data/' + sha1,
        };
      }

      // string
      return {
        name: a.name,
        contentType: a.contentType,
        body: a.body,
      };
    }).filter(Boolean) as TestAttachment[];
  }

  private _createTestResult(result: JsonTestResult): TestResult {
    return {
      duration: result.duration,
      startTime: result.startTime,
      retry: result.retry,
      steps: result.steps.map(s => this._createTestStep(s)),
      errors: result.errors,
      status: result.status,
      attachments: this._serializeAttachments(result.attachments),
    };
  }

  private _createTestStep(step: JsonTestStep): TestStep {
    return {
      title: step.title,
      startTime: step.startTime,
      duration: step.duration,
      snippet: step.snippet,
      steps: step.steps.map(s => this._createTestStep(s)),
      location: step.location,
      error: step.error,
      count: step.count
    };
  }
}

const emptyStats = (): Stats => {
  return {
    total: 0,
    expected: 0,
    unexpected: 0,
    flaky: 0,
    skipped: 0,
    ok: true,
    duration: 0,
  };
};

const addStats = (stats: Stats, delta: Stats): Stats => {
  stats.total += delta.total;
  stats.skipped += delta.skipped;
  stats.expected += delta.expected;
  stats.unexpected += delta.unexpected;
  stats.flaky += delta.flaky;
  stats.ok = stats.ok && delta.ok;
  stats.duration += delta.duration;
  return stats;
};

class Base64Encoder extends Transform {
  private _remainder: Buffer | undefined;

  override _transform(chunk: any, encoding: BufferEncoding, callback: TransformCallback): void {
    if (this._remainder) {
      chunk = Buffer.concat([this._remainder, chunk]);
      this._remainder = undefined;
    }

    const remaining = chunk.length % 3;
    if (remaining) {
      this._remainder = chunk.slice(chunk.length - remaining);
      chunk = chunk.slice(0, chunk.length - remaining);
    }
    chunk = chunk.toString('base64');
    this.push(Buffer.from(chunk));
    callback();
  }

  override _flush(callback: TransformCallback): void {
    if (this._remainder)
      this.push(Buffer.from(this._remainder.toString('base64')));
    callback();
  }
}

function isTextContentType(contentType: string) {
  return contentType.startsWith('text/') || contentType.startsWith('application/json');
}

export default HtmlReporter;<|MERGE_RESOLUTION|>--- conflicted
+++ resolved
@@ -25,13 +25,8 @@
 import type { JsonAttachment, JsonReport, JsonSuite, JsonTestCase, JsonTestResult, JsonTestStep } from './raw';
 import RawReporter from './raw';
 import { stripAnsiEscapes } from './base';
-<<<<<<< HEAD
 import { determinePackageManager, getPackageJsonPath, sanitizeForFilePath } from '../util';
-import type { Metadata } from '../common/types';
-=======
-import { getPackageJsonPath, sanitizeForFilePath } from '../util';
 import type { Metadata } from '../../types/test';
->>>>>>> ec2dc923
 import type { ZipFile } from 'playwright-core/lib/zipBundle';
 import { yazl } from 'playwright-core/lib/zipBundle';
 import { mime } from 'playwright-core/lib/utilsBundle';
