/**
 * Copyright 2019 Google Inc. All rights reserved.
 * Modifications copyright (c) Microsoft Corporation.
 *
 * Licensed under the Apache License, Version 2.0 (the "License");
 * you may not use this file except in compliance with the License.
 * You may obtain a copy of the License at
 *
 *     http://www.apache.org/licenses/LICENSE-2.0
 *
 * Unless required by applicable law or agreed to in writing, software
 * distributed under the License is distributed on an "AS IS" BASIS,
 * WITHOUT WARRANTIES OR CONDITIONS OF ANY KIND, either express or implied.
 * See the License for the specific language governing permissions and
 * limitations under the License.
 */

import * as fs from 'fs';
import * as path from 'path';
import { assert } from 'playwright-core/lib/utils';
import { MultiMap } from 'playwright-core/lib/utils/multimap';
import { raceAgainstTimeout } from 'playwright-core/lib/utils/timeoutRunner';
import { colors, minimatch, rimraf } from 'playwright-core/lib/utilsBundle';
import { promisify } from 'util';
import type { FullResult, Reporter, TestError } from '../types/testReporter';
import type { TestGroup } from './dispatcher';
import { Dispatcher } from './dispatcher';
<<<<<<< HEAD
import { forceRegExp } from './util';
import type { TestFileFilter } from './util';
import { createFileMatcher, createTitleMatcher, serializeError } from './util';
import type { TestCase } from './test';
import { Suite } from './test';
=======
>>>>>>> 4ed2a01d
import { Loader } from './loader';
import type { TestRunnerPlugin } from './plugins';
import { setRunnerToAddPluginsTo } from './plugins';
import { dockerPlugin } from './plugins/dockerPlugin';
import { webServerPluginsForConfig } from './plugins/webServerPlugin';
import { formatError } from './reporters/base';
import DotReporter from './reporters/dot';
import EmptyReporter from './reporters/empty';
import GitHubReporter from './reporters/github';
import HtmlReporter from './reporters/html';
import JSONReporter from './reporters/json';
import JUnitReporter from './reporters/junit';
import LineReporter from './reporters/line';
import ListReporter from './reporters/list';
import { Multiplexer } from './reporters/multiplexer';
import { SigIntWatcher } from './sigIntWatcher';
import type { TestCase } from './test';
import { Suite } from './test';
import type { Config, FullConfigInternal, FullProjectInternal, ReporterInternal } from './types';
import { createFileMatcher, createFileMatcherFromFilters, createTitleMatcher, serializeError } from './util';
import type { Matcher, TestFileFilter } from './util';

const removeFolderAsync = promisify(rimraf);
const readDirAsync = promisify(fs.readdir);
const readFileAsync = promisify(fs.readFile);
export const kDefaultConfigFiles = ['playwright.config.ts', 'playwright.config.js', 'playwright.config.mjs'];

// Test run is a sequence of run phases aka stages.
type RunStage = FullProjectInternal[];

type RunOptions = {
  listOnly?: boolean;
  testFileFilters: TestFileFilter[];
  testTitleMatcher: Matcher;
  projectFilter?: string[];
  passWithNoTests?: boolean;
};

export type ConfigCLIOverrides = {
  forbidOnly?: boolean;
  fullyParallel?: boolean;
  globalTimeout?: number;
  maxFailures?: number;
  outputDir?: string;
  quiet?: boolean;
  repeatEach?: number;
  retries?: number;
  reporter?: string;
  shard?: { current: number, total: number };
  timeout?: number;
  ignoreSnapshots?: boolean;
  updateSnapshots?: 'all'|'none'|'missing';
  workers?: number;
  projects?: { name: string, use?: any }[],
  use?: any;
};

export class Runner {
  private _loader: Loader;
  private _reporter!: ReporterInternal;
  private _plugins: TestRunnerPlugin[] = [];

  constructor(configCLIOverrides?: ConfigCLIOverrides) {
    this._loader = new Loader(configCLIOverrides);
    setRunnerToAddPluginsTo(this);
  }

  addPlugin(plugin: TestRunnerPlugin) {
    this._plugins.push(plugin);
  }

  async loadConfigFromResolvedFile(resolvedConfigFile: string): Promise<FullConfigInternal> {
    return await this._loader.loadConfigFile(resolvedConfigFile);
  }

  loadEmptyConfig(configFileOrDirectory: string): Promise<Config> {
    return this._loader.loadEmptyConfig(configFileOrDirectory);
  }

  static resolveConfigFile(configFileOrDirectory: string): string | null {
    const resolveConfig = (configFile: string) => {
      if (fs.existsSync(configFile))
        return configFile;
    };

    const resolveConfigFileFromDirectory = (directory: string) => {
      for (const configName of kDefaultConfigFiles) {
        const configFile = resolveConfig(path.resolve(directory, configName));
        if (configFile)
          return configFile;
      }
    };

    if (!fs.existsSync(configFileOrDirectory))
      throw new Error(`${configFileOrDirectory} does not exist`);
    if (fs.statSync(configFileOrDirectory).isDirectory()) {
      // When passed a directory, look for a config file inside.
      const configFile = resolveConfigFileFromDirectory(configFileOrDirectory);
      if (configFile)
        return configFile;
      // If there is no config, assume this as a root testing directory.
      return null;
    } else {
      // When passed a file, it must be a config file.
      const configFile = resolveConfig(configFileOrDirectory);
      return configFile!;
    }
  }

  private async _createReporter(list: boolean) {
    const defaultReporters: {[key in BuiltInReporter]: new(arg: any) => Reporter} = {
      dot: list ? ListModeReporter : DotReporter,
      line: list ? ListModeReporter : LineReporter,
      list: list ? ListModeReporter : ListReporter,
      github: GitHubReporter,
      json: JSONReporter,
      junit: JUnitReporter,
      null: EmptyReporter,
      html: HtmlReporter,
    };
    const reporters: Reporter[] = [];
    for (const r of this._loader.fullConfig().reporter) {
      const [name, arg] = r;
      if (name in defaultReporters) {
        reporters.push(new defaultReporters[name as keyof typeof defaultReporters](arg));
      } else {
        const reporterConstructor = await this._loader.loadReporter(name);
        reporters.push(new reporterConstructor(arg));
      }
    }
    if (process.env.PW_TEST_REPORTER) {
      const reporterConstructor = await this._loader.loadReporter(process.env.PW_TEST_REPORTER);
      reporters.push(new reporterConstructor());
    }

    const someReporterPrintsToStdio = reporters.some(r => {
      const prints = r.printsToStdio ? r.printsToStdio() : true;
      return prints;
    });
    if (reporters.length && !someReporterPrintsToStdio) {
      // Add a line/dot/list-mode reporter for convenience.
      // Important to put it first, jsut in case some other reporter stalls onEnd.
      if (list)
        reporters.unshift(new ListModeReporter());
      else
        reporters.unshift(!process.env.CI ? new LineReporter({ omitFailures: true }) : new DotReporter());
    }
    return new Multiplexer(reporters);
  }

  async runAllTests(options: RunOptions): Promise<FullResult> {
    this._reporter = await this._createReporter(!!options.listOnly);
    const config = this._loader.fullConfig();
    const result = await raceAgainstTimeout(() => this._run(options), config.globalTimeout);
    let fullResult: FullResult;
    if (result.timedOut) {
      this._reporter.onError?.(createStacklessError(`Timed out waiting ${config.globalTimeout / 1000}s for the entire test run`));
      fullResult = { status: 'timedout' };
    } else {
      fullResult = result.result;
    }
    await this._reporter.onEnd?.(fullResult);

    // Calling process.exit() might truncate large stdout/stderr output.
    // See https://github.com/nodejs/node/issues/6456.
    // See https://github.com/nodejs/node/issues/12921
    await new Promise<void>(resolve => process.stdout.write('', () => resolve()));
    await new Promise<void>(resolve => process.stderr.write('', () => resolve()));

    await this._reporter._onExit?.();
    return fullResult;
  }

  async listTestFiles(configFile: string, projectNames: string[] | undefined): Promise<any> {
    const projects = this._collectProjects(projectNames);
    const filesByProject = await this._collectFiles(projects, () => true);
    const report: any = {
      projects: []
    };
    for (const [project, files] of filesByProject) {
      report.projects.push({
        docker: process.env.PLAYWRIGHT_DOCKER,
        name: project.name,
        testDir: path.resolve(configFile, project.testDir),
        files: files
      });
    }
    return report;
  }

<<<<<<< HEAD
  private async _collectFiles(testFileFilters: TestFileFilter[], projectNames?: string[]): Promise<Map<FullProjectInternal, string[]>> {
    const testFileFilter = testFileFilters.length ? createFileMatcher(testFileFilters.map(e => e.re || e.exact || '')) : () => true;
    let unmatchedProjectFilters: Map<string, string> | undefined;
    if (projectNames) {
      unmatchedProjectFilters = new Map();
      projectNames.forEach(n => {
        unmatchedProjectFilters!.set(n, n);
      });
    }
=======
  private _collectProjects(projectNames?: string[]): FullProjectInternal[] {
>>>>>>> 4ed2a01d
    const fullConfig = this._loader.fullConfig();
    if (!projectNames)
      return [...fullConfig.projects];
    const projectsToFind = new Set<string>();
    const unknownProjects = new Map<string, string>();
    projectNames.forEach(n => {
      const name = n.toLocaleLowerCase();
      projectsToFind.add(name);
      unknownProjects.set(name, n);
    });
    const projects = fullConfig.projects.filter(project => {
<<<<<<< HEAD
      if (!projectNames)
        return true;
      for (const value of projectNames!) {
        const match = forceRegExp('/^' + value + '$/i');
        if (match.test(project.name)) {
          unmatchedProjectFilters!.delete(value);
          return true;
        }
      }
    });
    if (unmatchedProjectFilters && unmatchedProjectFilters.size) {
=======
      const name = project.name.toLocaleLowerCase();
      unknownProjects.delete(name);
      return projectsToFind.has(name);
    });
    if (unknownProjects.size) {
>>>>>>> 4ed2a01d
      const names = fullConfig.projects.map(p => p.name).filter(name => !!name);
      if (!names.length)
        throw new Error(`No named projects are specified in the configuration file`);
      const unknownProjectNames = Array.from(unmatchedProjectFilters.values()).map(n => `"${n}"`).join(', ');
      throw new Error(`Project(s) ${unknownProjectNames} not found. Available named projects: ${names.map(name => `"${name}"`).join(', ')}`);
    }
    return projects;
  }

  private async _collectFiles(projects: FullProjectInternal[], testFileFilter: Matcher): Promise<Map<FullProjectInternal, string[]>> {
    const files = new Map<FullProjectInternal, string[]>();
    for (const project of projects) {
      const allFiles = await collectFiles(project.testDir, project._respectGitIgnore);
      const testMatch = createFileMatcher(project.testMatch);
      const testIgnore = createFileMatcher(project.testIgnore);
      const extensions = ['.js', '.ts', '.mjs', '.tsx', '.jsx'];
      const testFileExtension = (file: string) => extensions.includes(path.extname(file));
      const testFiles = allFiles.filter(file => !testIgnore(file) && testMatch(file) && testFileFilter(file) && testFileExtension(file));
      files.set(project, testFiles);
    }
    return files;
  }

  private async _collectTestGroups(options: RunOptions, fatalErrors: TestError[]): Promise<{ rootSuite: Suite, concurrentTestGroups: TestGroup[][] }> {
    const config = this._loader.fullConfig();
    // Each entry is an array of test groups that can run concurrently. All
    // test groups from the previos entries must finish before entry starts.
    const concurrentTestGroups = [];
    const rootSuite = new Suite('', 'root');
    const projects = this._collectProjects(options.projectFilter);
    const runStages = collectRunStages(projects);
    assert(runStages.length > 0);
    for (const stage of runStages) {
      // TODO: do not collect files for each project multiple times.
      const filesByProject = await this._collectFiles(stage, fileMatcherFrom(options.testFileFilters));

      const allTestFiles = new Set<string>();
      for (const files of filesByProject.values())
        files.forEach(file => allTestFiles.add(file));

      // Add all tests.
      const preprocessRoot = new Suite('', 'root');
      for (const file of allTestFiles) {
        const fileSuite = await this._loader.loadTestFile(file, 'runner');
        if (fileSuite._loadError)
          fatalErrors.push(fileSuite._loadError);
        preprocessRoot._addSuite(fileSuite);
      }

      // Complain about duplicate titles.
      const duplicateTitlesError = createDuplicateTitlesError(config, preprocessRoot);
      if (duplicateTitlesError)
        fatalErrors.push(duplicateTitlesError);

      // Filter tests to respect line/column filter.
      // TODO: figure out how this is supposed to work with groups.
      if (options.testFileFilters.length)
        filterByFocusedLine(preprocessRoot, options.testFileFilters);

      // Complain about only.
      if (config.forbidOnly) {
        const onlyTestsAndSuites = preprocessRoot._getOnlyItems();
        if (onlyTestsAndSuites.length > 0)
          fatalErrors.push(createForbidOnlyError(config, onlyTestsAndSuites));
      }

      // Filter only.
      if (!options.listOnly)
        filterOnly(preprocessRoot);

      // Generate projects.
      const fileSuites = new Map<string, Suite>();
      for (const fileSuite of preprocessRoot.suites)
        fileSuites.set(fileSuite._requireFile, fileSuite);

      const firstProjectSuiteIndex = rootSuite.suites.length;
      for (const [project, files] of filesByProject) {
        const grepMatcher = createTitleMatcher(project.grep);
        const grepInvertMatcher = project.grepInvert ? createTitleMatcher(project.grepInvert) : null;

        const projectSuite = new Suite(project.name, 'project');
        projectSuite._projectConfig = project;
        if (project._fullyParallel)
          projectSuite._parallelMode = 'parallel';
        rootSuite._addSuite(projectSuite);
        for (const file of files) {
          const fileSuite = fileSuites.get(file);
          if (!fileSuite)
            continue;
          for (let repeatEachIndex = 0; repeatEachIndex < project.repeatEach; repeatEachIndex++) {
            const builtSuite = this._loader.buildFileSuiteForProject(project, fileSuite, repeatEachIndex, test => {
              const grepTitle = test.titlePath().join(' ');
              if (grepInvertMatcher?.(grepTitle))
                return false;
              return grepMatcher(grepTitle) && options.testTitleMatcher(grepTitle);
            });
            if (builtSuite)
              projectSuite._addSuite(builtSuite);
          }
        }
      }

      const projectSuites = rootSuite.suites.slice(firstProjectSuiteIndex);
      const testGroups = createTestGroups(projectSuites, config.workers);
      concurrentTestGroups.push(testGroups);
    }
    return { rootSuite, concurrentTestGroups };
  }

  private _filterForCurrentShard(rootSuite: Suite, concurrentTestGroups: TestGroup[][]) {
    const shard = this._loader.fullConfig().shard;
    if (!shard)
      return;

    // Each shard includes:
    // - all tests from `run: 'always'` projects (non shardale) and
    // - its portion of the shardable ones.
    let shardableTotal = 0;
    for (const projectSuite of rootSuite.suites) {
      if (projectSuite.project()!.run !== 'always')
        shardableTotal += projectSuite.allTests().length;
    }

    const shardTests = new Set<TestCase>();

    // Each shard gets some tests.
    const shardSize = Math.floor(shardableTotal / shard.total);
    // First few shards get one more test each.
    const extraOne = shardableTotal - shardSize * shard.total;

    const currentShard = shard.current - 1; // Make it zero-based for calculations.
    const from = shardSize * currentShard + Math.min(extraOne, currentShard);
    const to = from + shardSize + (currentShard < extraOne ? 1 : 0);
    let current = 0;
    const shardConcurrentTestGroups = [];
    for (const stage of concurrentTestGroups) {
      const shardedStage: TestGroup[] = [];
      for (const group of stage) {
        let includeGroupInShard = false;
        if (group.run === 'always') {
          includeGroupInShard = true;
        } else {
          // Any test group goes to the shard that contains the first test of this group.
          // So, this shard gets any group that starts at [from; to)
          if (current >= from && current < to)
            includeGroupInShard = true;
          current += group.tests.length;
        }
        if (includeGroupInShard) {
          shardedStage.push(group);
          for (const test of group.tests)
            shardTests.add(test);
        }
      }
      if (shardedStage.length)
        shardConcurrentTestGroups.push(shardedStage);
    }
    concurrentTestGroups.length = 0;
    concurrentTestGroups.push(...shardConcurrentTestGroups);

    filterSuiteWithOnlySemantics(rootSuite, () => false, test => shardTests.has(test));
  }

  private async _run(options: RunOptions): Promise<FullResult> {
    const config = this._loader.fullConfig();
    const fatalErrors: TestError[] = [];
    // Each entry is an array of test groups that can be run concurrently. All
    // test groups from the previos entries must finish before entry starts.
    const { rootSuite, concurrentTestGroups } = await this._collectTestGroups(options, fatalErrors);

    // Fail when no tests.
    if (!rootSuite.allTests().length && !options.passWithNoTests)
      fatalErrors.push(createNoTestsError());

    this._filterForCurrentShard(rootSuite, concurrentTestGroups);

    config._maxConcurrentTestGroups = Math.max(...concurrentTestGroups.map(g => g.length));

    // Report begin
    this._reporter.onBegin?.(config, rootSuite);

    // Bail out on errors prior to running global setup.
    if (fatalErrors.length) {
      for (const error of fatalErrors)
        this._reporter.onError?.(error);
      return { status: 'failed' };
    }

    // Bail out if list mode only, don't do any work.
    if (options.listOnly)
      return { status: 'passed' };

    // Remove output directores.
    if (!this._removeOutputDirs(options))
      return { status: 'failed' };

    // Run Global setup.
    const result: FullResult = { status: 'passed' };
    const globalTearDown = await this._performGlobalSetup(config, rootSuite, result);
    if (result.status !== 'passed')
      return result;

    if (config._ignoreSnapshots) {
      this._reporter.onStdOut?.(colors.dim([
        'NOTE: running with "ignoreSnapshots" option. All of the following asserts are silently ignored:',
        '- expect().toMatchSnapshot()',
        '- expect().toHaveScreenshot()',
        '',
      ].join('\n')));
    }

    // Run tests.
    try {
      let sigintWatcher;

      let hasWorkerErrors = false;
      let previousStageFailed = false;
      for (let testGroups of concurrentTestGroups) {
        if (previousStageFailed)
          testGroups = this._skipTestsNotMarkedAsRunAlways(testGroups);
        if (!testGroups.length)
          continue;
        const dispatcher = new Dispatcher(this._loader, [...testGroups], this._reporter);
        sigintWatcher = new SigIntWatcher();
        await Promise.race([dispatcher.run(), sigintWatcher.promise()]);
        if (!sigintWatcher.hadSignal()) {
          // We know for sure there was no Ctrl+C, so we remove custom SIGINT handler
          // as soon as we can.
          sigintWatcher.disarm();
        }
        await dispatcher.stop();
        hasWorkerErrors = dispatcher.hasWorkerErrors();
        if (hasWorkerErrors)
          break;
        if (sigintWatcher.hadSignal())
          break;
        previousStageFailed ||= testGroups.some(testGroup => testGroup.tests.some(test => !test.ok()));
      }
      if (sigintWatcher?.hadSignal()) {
        result.status = 'interrupted';
      } else {
        const failed = hasWorkerErrors || rootSuite.allTests().some(test => !test.ok());
        result.status = failed ? 'failed' : 'passed';
      }
    } catch (e) {
      this._reporter.onError?.(serializeError(e));
      return { status: 'failed' };
    } finally {
      await globalTearDown?.();
    }
    return result;
  }

  private _skipTestsNotMarkedAsRunAlways(testGroups: TestGroup[]): TestGroup[] {
    const runAlwaysGroups = [];
    for (const group of testGroups) {
      if (group.run === 'always') {
        runAlwaysGroups.push(group);
      } else {
        for (const test of group.tests) {
          const result = test._appendTestResult();
          this._reporter.onTestBegin?.(test, result);
          result.status = 'skipped';
          this._reporter.onTestEnd?.(test, result);
        }
      }
    }
    return runAlwaysGroups;
  }

  private async _removeOutputDirs(options: RunOptions): Promise<boolean> {
    const config = this._loader.fullConfig();
    const outputDirs = new Set<string>();
    for (const p of config.projects) {
      if (!options.projectFilter || options.projectFilter.includes(p.name))
        outputDirs.add(p.outputDir);
    }

    try {
      await Promise.all(Array.from(outputDirs).map(outputDir => removeFolderAsync(outputDir).catch(async (error: any) => {
        if ((error as any).code === 'EBUSY') {
          // We failed to remove folder, might be due to the whole folder being mounted inside a container:
          //   https://github.com/microsoft/playwright/issues/12106
          // Do a best-effort to remove all files inside of it instead.
          const entries = await readDirAsync(outputDir).catch(e => []);
          await Promise.all(entries.map(entry => removeFolderAsync(path.join(outputDir, entry))));
        } else {
          throw error;
        }
      })));
    } catch (e) {
      this._reporter.onError?.(serializeError(e));
      return false;
    }
    return true;
  }

  private async _performGlobalSetup(config: FullConfigInternal, rootSuite: Suite, result: FullResult): Promise<(() => Promise<void>) | undefined> {
    let globalSetupResult: any = undefined;

    const pluginsThatWereSetUp: TestRunnerPlugin[] = [];
    const sigintWatcher = new SigIntWatcher();

    const tearDown = async () => {
      await this._runAndReportError(async () => {
        if (globalSetupResult && typeof globalSetupResult === 'function')
          await globalSetupResult(this._loader.fullConfig());
      }, result);

      await this._runAndReportError(async () => {
        if (globalSetupResult && config.globalTeardown)
          await (await this._loader.loadGlobalHook(config.globalTeardown))(this._loader.fullConfig());
      }, result);

      for (const plugin of pluginsThatWereSetUp.reverse()) {
        await this._runAndReportError(async () => {
          await plugin.teardown?.();
        }, result);
      }
    };

    // Legacy webServer support.
    this._plugins.push(...webServerPluginsForConfig(config));

    // Docker support.
    this._plugins.push(dockerPlugin);

    await this._runAndReportError(async () => {
      // First run the plugins, if plugin is a web server we want it to run before the
      // config's global setup.
      for (const plugin of this._plugins) {
        await Promise.race([
          plugin.setup?.(config, config._configDir, rootSuite, this._reporter),
          sigintWatcher.promise(),
        ]);
        if (sigintWatcher.hadSignal())
          break;
        pluginsThatWereSetUp.push(plugin);
      }

      // Then do global setup.
      if (!sigintWatcher.hadSignal()) {
        if (config.globalSetup) {
          const hook = await this._loader.loadGlobalHook(config.globalSetup);
          await Promise.race([
            Promise.resolve().then(() => hook(this._loader.fullConfig())).then((r: any) => globalSetupResult = r || '<noop>'),
            sigintWatcher.promise(),
          ]);
        } else {
          // Make sure we run the teardown.
          globalSetupResult = '<noop>';
        }
      }
    }, result);

    sigintWatcher.disarm();

    if (result.status !== 'passed' || sigintWatcher.hadSignal()) {
      await tearDown();
      result.status = sigintWatcher.hadSignal() ? 'interrupted' : 'failed';
      return;
    }

    return tearDown;
  }

  private async _runAndReportError(callback: () => Promise<void>, result: FullResult) {
    try {
      await callback();
    } catch (e) {
      result.status = 'failed';
      this._reporter.onError?.(serializeError(e));
    }
  }
}

function filterOnly(suite: Suite) {
  const suiteFilter = (suite: Suite) => suite._only;
  const testFilter = (test: TestCase) => test._only;
  return filterSuiteWithOnlySemantics(suite, suiteFilter, testFilter);
}

function filterByFocusedLine(suite: Suite, focusedTestFileLines: TestFileFilter[]) {
  const filterWithLine = !!focusedTestFileLines.find(f => f.line !== null);
  if (!filterWithLine)
    return;

  const testFileLineMatches = (testFileName: string, testLine: number, testColumn: number) => focusedTestFileLines.some(filter => {
    const lineColumnOk = (filter.line === testLine || filter.line === null) && (filter.column === testColumn || filter.column === null);
    if (!lineColumnOk)
      return false;
    return createFileMatcherFromFilters([filter])(testFileName);
  });
  const suiteFilter = (suite: Suite) => {
    return !!suite.location && testFileLineMatches(suite.location.file, suite.location.line, suite.location.column);
  };
  const testFilter = (test: TestCase) => testFileLineMatches(test.location.file, test.location.line, test.location.column);
  return filterSuite(suite, suiteFilter, testFilter);
}

function filterSuiteWithOnlySemantics(suite: Suite, suiteFilter: (suites: Suite) => boolean, testFilter: (test: TestCase) => boolean) {
  const onlySuites = suite.suites.filter(child => filterSuiteWithOnlySemantics(child, suiteFilter, testFilter) || suiteFilter(child));
  const onlyTests = suite.tests.filter(testFilter);
  const onlyEntries = new Set([...onlySuites, ...onlyTests]);
  if (onlyEntries.size) {
    suite.suites = onlySuites;
    suite.tests = onlyTests;
    suite._entries = suite._entries.filter(e => onlyEntries.has(e)); // Preserve the order.
    return true;
  }
  return false;
}

function filterSuite(suite: Suite, suiteFilter: (suites: Suite) => boolean, testFilter: (test: TestCase) => boolean) {
  for (const child of suite.suites) {
    if (!suiteFilter(child))
      filterSuite(child, suiteFilter, testFilter);
  }
  suite.tests = suite.tests.filter(testFilter);
  const entries = new Set([...suite.suites, ...suite.tests]);
  suite._entries = suite._entries.filter(e => entries.has(e)); // Preserve the order.
}

async function collectFiles(testDir: string, respectGitIgnore: boolean): Promise<string[]> {
  if (!fs.existsSync(testDir))
    return [];
  if (!fs.statSync(testDir).isDirectory())
    return [];

  type Rule = {
    dir: string;
    negate: boolean;
    match: (s: string, partial?: boolean) => boolean
  };
  type IgnoreStatus = 'ignored' | 'included' | 'ignored-but-recurse';

  const checkIgnores = (entryPath: string, rules: Rule[], isDirectory: boolean, parentStatus: IgnoreStatus) => {
    let status = parentStatus;
    for (const rule of rules) {
      const ruleIncludes = rule.negate;
      if ((status === 'included') === ruleIncludes)
        continue;
      const relative = path.relative(rule.dir, entryPath);
      if (rule.match('/' + relative) || rule.match(relative)) {
        // Matches "/dir/file" or "dir/file"
        status = ruleIncludes ? 'included' : 'ignored';
      } else if (isDirectory && (rule.match('/' + relative + '/') || rule.match(relative + '/'))) {
        // Matches "/dir/subdir/" or "dir/subdir/" for directories.
        status = ruleIncludes ? 'included' : 'ignored';
      } else if (isDirectory && ruleIncludes && (rule.match('/' + relative, true) || rule.match(relative, true))) {
        // Matches "/dir/donotskip/" when "/dir" is excluded, but "!/dir/donotskip/file" is included.
        status = 'ignored-but-recurse';
      }
    }
    return status;
  };

  const files: string[] = [];

  const visit = async (dir: string, rules: Rule[], status: IgnoreStatus) => {
    const entries = await readDirAsync(dir, { withFileTypes: true });
    entries.sort((a, b) => a.name.localeCompare(b.name));

    if (respectGitIgnore) {
      const gitignore = entries.find(e => e.isFile() && e.name === '.gitignore');
      if (gitignore) {
        const content = await readFileAsync(path.join(dir, gitignore.name), 'utf8');
        const newRules: Rule[] = content.split(/\r?\n/).map(s => {
          s = s.trim();
          if (!s)
            return;
          // Use flipNegate, because we handle negation ourselves.
          const rule = new minimatch.Minimatch(s, { matchBase: true, dot: true, flipNegate: true }) as any;
          if (rule.comment)
            return;
          rule.dir = dir;
          return rule;
        }).filter(rule => !!rule);
        rules = [...rules, ...newRules];
      }
    }

    for (const entry of entries) {
      if (entry.name === '.' || entry.name === '..')
        continue;
      if (entry.isFile() && entry.name === '.gitignore')
        continue;
      if (entry.isDirectory() && entry.name === 'node_modules')
        continue;
      const entryPath = path.join(dir, entry.name);
      const entryStatus = checkIgnores(entryPath, rules, entry.isDirectory(), status);
      if (entry.isDirectory() && entryStatus !== 'ignored')
        await visit(entryPath, rules, entryStatus);
      else if (entry.isFile() && entryStatus === 'included')
        files.push(entryPath);
    }
  };
  await visit(testDir, [], 'included');
  return files;
}


function buildItemLocation(rootDir: string, testOrSuite: Suite | TestCase) {
  if (!testOrSuite.location)
    return '';
  return `${path.relative(rootDir, testOrSuite.location.file)}:${testOrSuite.location.line}`;
}

function collectRunStages(projects: FullProjectInternal[]): RunStage[] {
  const stages: RunStage[] = [];
  const stageToProjects = new MultiMap<number, FullProjectInternal>();
  for (const p of projects)
    stageToProjects.set(p.stage, p);
  const stageIds = Array.from(stageToProjects.keys());
  stageIds.sort((a, b) => a - b);
  for (const stage of stageIds) {
    const projects = stageToProjects.get(stage);
    stages.push(projects);
  }
  return stages;
}

function createTestGroups(projectSuites: Suite[], workers: number): TestGroup[] {
  // This function groups tests that can be run together.
  // Tests cannot be run together when:
  // - They belong to different projects - requires different workers.
  // - They have a different repeatEachIndex - requires different workers.
  // - They have a different set of worker fixtures in the pool - requires different workers.
  // - They have a different requireFile - reuses the worker, but runs each requireFile separately.
  // - They belong to a parallel suite.

  // Using the map "workerHash -> requireFile -> group" makes us preserve the natural order
  // of worker hashes and require files for the simple cases.
  const groups = new Map<string, Map<string, {
    // Tests that must be run in order are in the same group.
    general: TestGroup,

    // There are 3 kinds of parallel tests:
    // - Tests belonging to parallel suites, without beforeAll/afterAll hooks.
    //   These can be run independently, they are put into their own group, key === test.
    // - Tests belonging to parallel suites, with beforeAll/afterAll hooks.
    //   These should share the worker as much as possible, put into single parallelWithHooks group.
    //   We'll divide them into equally-sized groups later.
    // - Tests belonging to serial suites inside parallel suites.
    //   These should run as a serial group, each group is independent, key === serial suite.
    parallel: Map<Suite | TestCase, TestGroup>,
    parallelWithHooks: TestGroup,
  }>>();

  const createGroup = (test: TestCase): TestGroup => {
    return {
      workerHash: test._workerHash,
      requireFile: test._requireFile,
      repeatEachIndex: test.repeatEachIndex,
      projectId: test._projectId,
      run: test.parent.project()!.run,
      tests: [],
      watchMode: false,
    };
  };

  for (const projectSuite of projectSuites) {
    for (const test of projectSuite.allTests()) {
      let withWorkerHash = groups.get(test._workerHash);
      if (!withWorkerHash) {
        withWorkerHash = new Map();
        groups.set(test._workerHash, withWorkerHash);
      }
      let withRequireFile = withWorkerHash.get(test._requireFile);
      if (!withRequireFile) {
        withRequireFile = {
          general: createGroup(test),
          parallel: new Map(),
          parallelWithHooks: createGroup(test),
        };
        withWorkerHash.set(test._requireFile, withRequireFile);
      }

      // Note that a parallel suite cannot be inside a serial suite. This is enforced in TestType.
      let insideParallel = false;
      let outerMostSerialSuite: Suite | undefined;
      let hasAllHooks = false;
      for (let parent: Suite | undefined = test.parent; parent; parent = parent.parent) {
        if (parent._parallelMode === 'serial')
          outerMostSerialSuite = parent;
        insideParallel = insideParallel || parent._parallelMode === 'parallel';
        hasAllHooks = hasAllHooks || parent._hooks.some(hook => hook.type === 'beforeAll' || hook.type === 'afterAll');
      }

      if (insideParallel) {
        if (hasAllHooks && !outerMostSerialSuite) {
          withRequireFile.parallelWithHooks.tests.push(test);
        } else {
          const key = outerMostSerialSuite || test;
          let group = withRequireFile.parallel.get(key);
          if (!group) {
            group = createGroup(test);
            withRequireFile.parallel.set(key, group);
          }
          group.tests.push(test);
        }
      } else {
        withRequireFile.general.tests.push(test);
      }
    }
  }

  const result: TestGroup[] = [];
  for (const withWorkerHash of groups.values()) {
    for (const withRequireFile of withWorkerHash.values()) {
      // Tests without parallel mode should run serially as a single group.
      if (withRequireFile.general.tests.length)
        result.push(withRequireFile.general);

      // Parallel test groups without beforeAll/afterAll can be run independently.
      result.push(...withRequireFile.parallel.values());

      // Tests with beforeAll/afterAll should try to share workers as much as possible.
      const parallelWithHooksGroupSize = Math.ceil(withRequireFile.parallelWithHooks.tests.length / workers);
      let lastGroup: TestGroup | undefined;
      for (const test of withRequireFile.parallelWithHooks.tests) {
        if (!lastGroup || lastGroup.tests.length >= parallelWithHooksGroupSize) {
          lastGroup = createGroup(test);
          result.push(lastGroup);
        }
        lastGroup.tests.push(test);
      }
    }
  }
  return result;
}

class ListModeReporter implements Reporter {
  private config!: FullConfigInternal;

  onBegin(config: FullConfigInternal, suite: Suite): void {
    this.config = config;
    // eslint-disable-next-line no-console
    console.log(`Listing tests:`);
    const tests = suite.allTests();
    const files = new Set<string>();
    for (const test of tests) {
      // root, project, file, ...describes, test
      const [, projectName, , ...titles] = test.titlePath();
      const location = `${path.relative(config.rootDir, test.location.file)}:${test.location.line}:${test.location.column}`;
      const projectTitle = projectName ? `[${projectName}] › ` : '';
      // eslint-disable-next-line no-console
      console.log(`  ${projectTitle}${location} › ${titles.join(' ')}`);
      files.add(test.location.file);
    }
    // eslint-disable-next-line no-console
    console.log(`Total: ${tests.length} ${tests.length === 1 ? 'test' : 'tests'} in ${files.size} ${files.size === 1 ? 'file' : 'files'}`);
  }

  onError(error: TestError) {
    // eslint-disable-next-line no-console
    console.error('\n' + formatError(this.config, error, false).message);
  }
}

function fileMatcherFrom(testFileFilters?: TestFileFilter[]): Matcher {
  if (testFileFilters?.length)
    return createFileMatcherFromFilters(testFileFilters);
  return () => true;
}

function createForbidOnlyError(config: FullConfigInternal, onlyTestsAndSuites: (TestCase | Suite)[]): TestError {
  const errorMessage = [
    '=====================================',
    ' --forbid-only found a focused test.',
  ];
  for (const testOrSuite of onlyTestsAndSuites) {
    // Skip root and file.
    const title = testOrSuite.titlePath().slice(2).join(' ');
    errorMessage.push(` - ${buildItemLocation(config.rootDir, testOrSuite)} > ${title}`);
  }
  errorMessage.push('=====================================');
  return createStacklessError(errorMessage.join('\n'));
}

function createDuplicateTitlesError(config: FullConfigInternal, rootSuite: Suite): TestError | undefined {
  const lines: string[] = [];
  for (const fileSuite of rootSuite.suites) {
    const testsByFullTitle = new MultiMap<string, TestCase>();
    for (const test of fileSuite.allTests()) {
      const fullTitle = test.titlePath().slice(2).join('\x1e');
      testsByFullTitle.set(fullTitle, test);
    }
    for (const fullTitle of testsByFullTitle.keys()) {
      const tests = testsByFullTitle.get(fullTitle);
      if (tests.length > 1) {
        lines.push(` - title: ${fullTitle.replace(/\u001e/g, ' › ')}`);
        for (const test of tests)
          lines.push(`   - ${buildItemLocation(config.rootDir, test)}`);
      }
    }
  }
  if (!lines.length)
    return;
  return createStacklessError([
    '========================================',
    ' duplicate test titles are not allowed.',
    ...lines,
    '========================================',
  ].join('\n'));
}

function createNoTestsError(): TestError {
  return createStacklessError(`=================\n no tests found.\n=================`);
}

function createStacklessError(message: string): TestError {
  return { message, __isNotAFatalError: true } as any;
}

export const builtInReporters = ['list', 'line', 'dot', 'json', 'junit', 'null', 'github', 'html'] as const;
export type BuiltInReporter = typeof builtInReporters[number];<|MERGE_RESOLUTION|>--- conflicted
+++ resolved
@@ -25,14 +25,7 @@
 import type { FullResult, Reporter, TestError } from '../types/testReporter';
 import type { TestGroup } from './dispatcher';
 import { Dispatcher } from './dispatcher';
-<<<<<<< HEAD
 import { forceRegExp } from './util';
-import type { TestFileFilter } from './util';
-import { createFileMatcher, createTitleMatcher, serializeError } from './util';
-import type { TestCase } from './test';
-import { Suite } from './test';
-=======
->>>>>>> 4ed2a01d
 import { Loader } from './loader';
 import type { TestRunnerPlugin } from './plugins';
 import { setRunnerToAddPluginsTo } from './plugins';
@@ -52,7 +45,7 @@
 import type { TestCase } from './test';
 import { Suite } from './test';
 import type { Config, FullConfigInternal, FullProjectInternal, ReporterInternal } from './types';
-import { createFileMatcher, createFileMatcherFromFilters, createTitleMatcher, serializeError } from './util';
+import { createFileMatcher, createTitleMatcher, serializeError } from './util';
 import type { Matcher, TestFileFilter } from './util';
 
 const removeFolderAsync = promisify(rimraf);
@@ -223,33 +216,12 @@
     return report;
   }
 
-<<<<<<< HEAD
-  private async _collectFiles(testFileFilters: TestFileFilter[], projectNames?: string[]): Promise<Map<FullProjectInternal, string[]>> {
-    const testFileFilter = testFileFilters.length ? createFileMatcher(testFileFilters.map(e => e.re || e.exact || '')) : () => true;
-    let unmatchedProjectFilters: Map<string, string> | undefined;
-    if (projectNames) {
-      unmatchedProjectFilters = new Map();
-      projectNames.forEach(n => {
-        unmatchedProjectFilters!.set(n, n);
-      });
-    }
-=======
   private _collectProjects(projectNames?: string[]): FullProjectInternal[] {
->>>>>>> 4ed2a01d
     const fullConfig = this._loader.fullConfig();
     if (!projectNames)
       return [...fullConfig.projects];
-    const projectsToFind = new Set<string>();
-    const unknownProjects = new Map<string, string>();
-    projectNames.forEach(n => {
-      const name = n.toLocaleLowerCase();
-      projectsToFind.add(name);
-      unknownProjects.set(name, n);
-    });
+    const unmatchedProjectFilters = new Map<string, string>();
     const projects = fullConfig.projects.filter(project => {
-<<<<<<< HEAD
-      if (!projectNames)
-        return true;
       for (const value of projectNames!) {
         const match = forceRegExp('/^' + value + '$/i');
         if (match.test(project.name)) {
@@ -258,14 +230,7 @@
         }
       }
     });
-    if (unmatchedProjectFilters && unmatchedProjectFilters.size) {
-=======
-      const name = project.name.toLocaleLowerCase();
-      unknownProjects.delete(name);
-      return projectsToFind.has(name);
-    });
-    if (unknownProjects.size) {
->>>>>>> 4ed2a01d
+    if (unmatchedProjectFilters.size) {
       const names = fullConfig.projects.map(p => p.name).filter(name => !!name);
       if (!names.length)
         throw new Error(`No named projects are specified in the configuration file`);
@@ -653,11 +618,15 @@
   if (!filterWithLine)
     return;
 
-  const testFileLineMatches = (testFileName: string, testLine: number, testColumn: number) => focusedTestFileLines.some(filter => {
-    const lineColumnOk = (filter.line === testLine || filter.line === null) && (filter.column === testColumn || filter.column === null);
+  const testFileLineMatches = (testFileName: string, testLine: number, testColumn: number) => focusedTestFileLines.some(({ re, exact, line, column }) => {
+    const lineColumnOk = (line === testLine || line === null) && (column === testColumn || column === null);
     if (!lineColumnOk)
       return false;
-    return createFileMatcherFromFilters([filter])(testFileName);
+    if (re) {
+      re.lastIndex = 0;
+      return re.test(testFileName);
+    }
+    return testFileName === exact;
   });
   const suiteFilter = (suite: Suite) => {
     return !!suite.location && testFileLineMatches(suite.location.file, suite.location.line, suite.location.column);
@@ -928,7 +897,7 @@
 
 function fileMatcherFrom(testFileFilters?: TestFileFilter[]): Matcher {
   if (testFileFilters?.length)
-    return createFileMatcherFromFilters(testFileFilters);
+    return createFileMatcher(testFileFilters.map(e => e.re || e.exact || ''));
   return () => true;
 }
 
