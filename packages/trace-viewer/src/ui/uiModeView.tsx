--- conflicted
+++ resolved
@@ -433,7 +433,6 @@
       <div className='title'>UI Mode disconnected</div>
       <div><a href='#' onClick={() => window.location.href = '/'}>Reload the page</a> to reconnect</div>
     </div>}
-<<<<<<< HEAD
     <SplitView
       sidebarSize={250}
       minSidebarSize={150}
@@ -441,12 +440,7 @@
       sidebarIsFirst={true}
       settingName='testListSidebar'
       main={<div className='vbox'>
-        <div className={'vbox' + (isShowingOutput ? '' : ' hidden')}>
-=======
-    <SplitView sidebarSize={250} minSidebarSize={150} orientation='horizontal' sidebarIsFirst={true} settingName='testListSidebar'>
-      <div className='vbox'>
         <div className={clsx('vbox', !isShowingOutput && 'hidden')}>
->>>>>>> 99724d03
           <Toolbar>
             <div className='section-title' style={{ flex: 'none' }}>Output</div>
             <ToolbarButton icon='circle-slash' title='Clear output' onClick={() => xtermDataSource.clear()}></ToolbarButton>
