--- conflicted
+++ resolved
@@ -57,19 +57,10 @@
   constructor(mode: Mode, options: ServerOptions) {
     this._mode = mode;
     this._options = options;
-<<<<<<< HEAD
     // if (mode === 'use-pre-launched-browser') {
     //   assert(options.preLaunchedBrowser);
     //   this._preLaunchedPlaywright = options.preLaunchedBrowser.options.rootSdkObject as Playwright;
     // }
-    // if (mode === 'reuse-browser')
-    //   this._preLaunchedPlaywright = createPlaywright('javascript');
-=======
-    if (mode === 'use-pre-launched-browser') {
-      assert(options.preLaunchedBrowser);
-      this._preLaunchedPlaywright = options.preLaunchedBrowser.options.rootSdkObject as Playwright;
-    }
->>>>>>> 26150b70
   }
 
   preLaunchedPlaywright(): Playwright {
