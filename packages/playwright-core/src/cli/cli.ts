#!/usr/bin/env node

/**
 * Copyright (c) Microsoft Corporation.
 *
 * Licensed under the Apache License, Version 2.0 (the "License");
 * you may not use this file except in compliance with the License.
 * You may obtain a copy of the License at
 *
 * http://www.apache.org/licenses/LICENSE-2.0
 *
 * Unless required by applicable law or agreed to in writing, software
 * distributed under the License is distributed on an "AS IS" BASIS,
 * WITHOUT WARRANTIES OR CONDITIONS OF ANY KIND, either express or implied.
 * See the License for the specific language governing permissions and
 * limitations under the License.
 */

/* eslint-disable no-console */

import fs from 'fs';
import os from 'os';
import path from 'path';
import { program, Command } from 'commander';
import { runDriver, runServer, printApiJson, launchBrowserServer } from './driver';
import { showTraceViewer } from '../server/trace/viewer/traceViewer';
import * as playwright from '../..';
import { BrowserContext } from '../client/browserContext';
import { Browser } from '../client/browser';
import { Page } from '../client/page';
import { BrowserType } from '../client/browserType';
import { BrowserContextOptions, LaunchOptions } from '../client/types';
import { spawn } from 'child_process';
import { registry, Executable } from '../utils/registry';
import { spawnAsync, getPlaywrightVersion, wrapInASCIIBox } from '../utils/utils';
import { writeDockerVersion } from '../utils/dependencies';
import { launchGridAgent } from '../grid/gridAgent';
import { GridServer, GridFactory } from '../grid/gridServer';

const packageJSON = require('../../package.json');

program
    .version('Version ' + (process.env.PW_CLI_DISPLAY_VERSION || packageJSON.version))
    .name(buildBasePlaywrightCLICommand(process.env.PW_LANG_NAME));

program
    .command('mark-docker-image > [args...]', { hidden: true })
    .description('mark docker image')
    .allowUnknownOption(true)
    .action(function(dockerImageNameTemplate) {
      writeDockerVersion(dockerImageNameTemplate);
    });

commandWithOpenOptions('open [url]', 'open page in browser specified via -b, --browser', [])
    .action(function(url, options) {
      open(options, url, language()).catch(logErrorAndExit);
    })
    .addHelpText('afterAll', `
Examples:

  $ open  $ open -b webkit https://example.com`);

commandWithOpenOptions('codegen [url]', 'open page and generate code for user actions',
    [
      ['-o, --output <file name>', 'saves the generated script to a file'],
      ['--target <language>', `language to generate, one of javascript, test, python, python-async, csharp`, language()],
    ]).action(function(url, options) {
  codegen(options, url, options.target, options.output).catch(logErrorAndExit);
}).addHelpText('afterAll', `
Examples:

  $ codegen
  $ codegen --target=python
  $ codegen -b webkit https://example.com`);

program
    .command('debug <app> [args...]', { hidden: true })
    .description('run command in debug mode: disable timeout, open inspector')
    .allowUnknownOption(true)
    .action(function(app, options) {
      spawn(app, options, {
        env: { ...process.env, PWDEBUG: '1' },
        stdio: 'inherit'
      });
    }).addHelpText('afterAll', `
Examples:

  $ debug node test.js
  $ debug npm run test`);

function suggestedBrowsersToInstall() {
  return registry.executables().filter(e => e.installType !== 'none' && e.type !== 'tool').map(e => e.name).join(', ');
}

function checkBrowsersToInstall(args: string[]): Executable[] {
  const faultyArguments: string[] = [];
  const executables: Executable[] = [];
  for (const arg of args) {
    const executable = registry.findExecutable(arg);
    if (!executable || executable.installType === 'none')
      faultyArguments.push(arg);
    else
      executables.push(executable);
  }
  if (faultyArguments.length) {
    console.log(`Invalid installation targets: ${faultyArguments.map(name => `'${name}'`).join(', ')}. Expecting one of: ${suggestedBrowsersToInstall()}`);
    process.exit(1);
  }
  return executables;
}

program
    .command('install [browser...]')
    .description('ensure browsers necessary for this version of Playwright are installed')
    .option('--with-deps', 'install system dependencies for browsers')
<<<<<<< HEAD
    .action(async function(args: string[], options: { withDeps?: boolean }) {
      const isLikelyNpxGlobal = process.argv.length >= 2 && process.argv[1].includes('_npx');
      if (isLikelyNpxGlobal) {
        console.error(wrapInASCIIBox([
          `WARNING: It looks like you are running 'npx playwright install' without first`,
          `installing your project's dependencies.`,
          ``,
          `To avoid unexpected behavior, please install your dependencies first, and`,
          `then run Playwright's install command:`,
          ``,
          `    npm install`,
          `    npx playwright install`,
          ``,
          `If your project does not yet depend on Playwright, first install the`,
          `applicable npm package (most commonly @playwright/test), and`,
          `then run Playwright's install command to download the browsers:`,
          ``,
          `    npm install @playwright/test`,
          `    npx playwright install`,
          ``,
        ].join('\n'), 1));
      }

=======
    .option('--force', 'force reinstall of stable browser channels')
    .action(async function(args: string[], options: { withDeps?: boolean, force?: boolean }) {
>>>>>>> 55ee41c8
      try {
        if (!args.length) {
          const executables = registry.defaultExecutables();
          if (options.withDeps)
            await registry.installDeps(executables, false);
          await registry.install(executables, false /* forceReinstall */);
        } else {
          const installDockerImage = args.some(arg => arg === 'docker-image');
          args = args.filter(arg => arg !== 'docker-image');
          if (installDockerImage) {
            const imageName = `mcr.microsoft.com/playwright:v${getPlaywrightVersion()}-focal`;
            const { code } = await spawnAsync('docker', ['pull', imageName], { stdio: 'inherit' });
            if (code !== 0) {
              console.log('Failed to pull docker image');
              process.exit(1);
            }
          }

          const executables = checkBrowsersToInstall(args);
          if (options.withDeps)
            await registry.installDeps(executables, false);
          await registry.install(executables, !!options.force /* forceReinstall */);
        }
      } catch (e) {
        console.log(`Failed to install browsers\n${e}`);
        process.exit(1);
      }
    }).addHelpText('afterAll', `

Examples:
  - $ install
    Install default browsers.

  - $ install chrome firefox
    Install custom browsers, supports ${suggestedBrowsersToInstall()}.`);


program
    .command('install-deps [browser...]')
    .description('install dependencies necessary to run browsers (will ask for sudo permissions)')
    .option('--dry-run', 'Do not execute installation commands, only print them')
    .action(async function(args: string[], options: { dryRun?: boolean }) {
      try {
        if (!args.length)
          await registry.installDeps(registry.defaultExecutables(), !!options.dryRun);
        else
          await registry.installDeps(checkBrowsersToInstall(args), !!options.dryRun);
      } catch (e) {
        console.log(`Failed to install browser dependencies\n${e}`);
        process.exit(1);
      }
    }).addHelpText('afterAll', `
Examples:
  - $ install-deps
    Install dependencies for default browsers.

  - $ install-deps chrome firefox
    Install dependencies for specific browsers, supports ${suggestedBrowsersToInstall()}.`);

const browsers = [
  { alias: 'cr', name: 'Chromium', type: 'chromium' },
  { alias: 'ff', name: 'Firefox', type: 'firefox' },
  { alias: 'wk', name: 'WebKit', type: 'webkit' },
];

for (const { alias, name, type } of browsers) {
  commandWithOpenOptions(`${alias} [url]`, `open page in ${name}`, [])
      .action(function(url, options) {
        open({ ...options, browser: type }, url, options.target).catch(logErrorAndExit);
      }).addHelpText('afterAll', `
Examples:

  $ ${alias} https://example.com`);
}

commandWithOpenOptions('screenshot <url> <filename>', 'capture a page screenshot',
    [
      ['--wait-for-selector <selector>', 'wait for selector before taking a screenshot'],
      ['--wait-for-timeout <timeout>', 'wait for timeout in milliseconds before taking a screenshot'],
      ['--full-page', 'whether to take a full page screenshot (entire scrollable area)'],
    ]).action(function(url, filename, command) {
  screenshot(command, command, url, filename).catch(logErrorAndExit);
}).addHelpText('afterAll', `
Examples:

  $ screenshot -b webkit https://example.com example.png`);

commandWithOpenOptions('pdf <url> <filename>', 'save page as pdf',
    [
      ['--wait-for-selector <selector>', 'wait for given selector before saving as pdf'],
      ['--wait-for-timeout <timeout>', 'wait for given timeout in milliseconds before saving as pdf'],
    ]).action(function(url, filename, options) {
  pdf(options, options, url, filename).catch(logErrorAndExit);
}).addHelpText('afterAll', `
Examples:

  $ pdf https://example.com example.pdf`);

program
    .command('experimental-grid-server', { hidden: true })
    .option('--port <port>', 'grid port; defaults to 3333')
    .option('--agent-factory <factory>', 'path to grid agent factory or npm package')
    .option('--auth-token <authToken>', 'optional authentication token')
    .action(function(options) {
      launchGridServer(options.agentFactory, options.port || 3333, options.authToken);
    });

program
    .command('experimental-grid-agent', { hidden: true })
    .requiredOption('--agent-id <agentId>', 'agent ID')
    .requiredOption('--grid-url <gridURL>', 'grid URL')
    .action(function(options) {
      launchGridAgent(options.agentId, options.gridUrl);
    });

program
    .command('run-driver', { hidden: true })
    .action(function(options) {
      runDriver();
    });

program
    .command('run-server', { hidden: true })
    .option('--port <port>', 'Server port')
    .option('--path <path>', 'Endpoint Path', '/')
    .option('--max-clients <maxClients>', 'Maximum clients')
    .option('--no-socks-proxy', 'Disable Socks Proxy')
    .action(function(options) {
      runServer(options.port ? +options.port : undefined,  options.path, options.maxClients ? +options.maxClients : Infinity, options.socksProxy).catch(logErrorAndExit);
    });

program
    .command('print-api-json', { hidden: true })
    .action(function(options) {
      printApiJson();
    });

program
    .command('launch-server', { hidden: true })
    .requiredOption('--browser <browserName>', 'Browser name, one of "chromium", "firefox" or "webkit"')
    .option('--config <path-to-config-file>', 'JSON file with launchServer options')
    .action(function(options) {
      launchBrowserServer(options.browser, options.config);
    });

program
    .command('show-trace [trace...]')
    .option('-b, --browser <browserType>', 'browser to use, one of cr, chromium, ff, firefox, wk, webkit', 'chromium')
    .description('Show trace viewer')
    .action(function(traces, options) {
      if (options.browser === 'cr')
        options.browser = 'chromium';
      if (options.browser === 'ff')
        options.browser = 'firefox';
      if (options.browser === 'wk')
        options.browser = 'webkit';
      showTraceViewer(traces, options.browser, false, 9322).catch(logErrorAndExit);
    }).addHelpText('afterAll', `
Examples:

  $ show-trace https://example.com/trace.zip`);

if (!process.env.PW_LANG_NAME) {
  let playwrightTestPackagePath = null;
  try {
    playwrightTestPackagePath = require.resolve('@playwright/test/lib/cli', {
      paths: [__dirname, process.cwd()]
    });
  } catch {}

  if (playwrightTestPackagePath) {
    require(playwrightTestPackagePath).addTestCommand(program);
    require(playwrightTestPackagePath).addShowReportCommand(program);
    require(playwrightTestPackagePath).addListFilesCommand(program);
  } else {
    {
      const command = program.command('test').allowUnknownOption(true);
      command.description('Run tests with Playwright Test. Available in @playwright/test package.');
      command.action(async () => {
        console.error('Please install @playwright/test package to use Playwright Test.');
        console.error('  npm install -D @playwright/test');
        process.exit(1);
      });
    }

    {
      const command = program.command('show-report').allowUnknownOption(true);
      command.description('Show Playwright Test HTML report. Available in @playwright/test package.');
      command.action(async () => {
        console.error('Please install @playwright/test package to use Playwright Test.');
        console.error('  npm install -D @playwright/test');
        process.exit(1);
      });
    }
  }
}

program.parse(process.argv);

type Options = {
  browser: string;
  channel?: string;
  colorScheme?: string;
  device?: string;
  geolocation?: string;
  ignoreHttpsErrors?: boolean;
  lang?: string;
  loadStorage?: string;
  proxyServer?: string;
  proxyBypass?: string;
  saveStorage?: string;
  saveTrace?: string;
  timeout: string;
  timezone?: string;
  viewportSize?: string;
  userAgent?: string;
};

type CaptureOptions = {
  waitForSelector?: string;
  waitForTimeout?: string;
  fullPage: boolean;
};

async function launchContext(options: Options, headless: boolean, executablePath?: string): Promise<{ browser: Browser, browserName: string, launchOptions: LaunchOptions, contextOptions: BrowserContextOptions, context: BrowserContext }> {
  validateOptions(options);
  const browserType = lookupBrowserType(options);
  const launchOptions: LaunchOptions = { headless, executablePath };
  if (options.channel)
    launchOptions.channel = options.channel as any;

  const contextOptions: BrowserContextOptions =
    // Copy the device descriptor since we have to compare and modify the options.
    options.device ? { ...playwright.devices[options.device] } : {};

  // In headful mode, use host device scale factor for things to look nice.
  // In headless, keep things the way it works in Playwright by default.
  // Assume high-dpi on MacOS. TODO: this is not perfect.
  if (!headless)
    contextOptions.deviceScaleFactor = os.platform() === 'darwin' ? 2 : 1;

  // Work around the WebKit GTK scrolling issue.
  if (browserType.name() === 'webkit' && process.platform === 'linux') {
    delete contextOptions.hasTouch;
    delete contextOptions.isMobile;
  }

  if (contextOptions.isMobile && browserType.name() === 'firefox')
    contextOptions.isMobile = undefined;

  // Proxy

  if (options.proxyServer) {
    launchOptions.proxy = {
      server: options.proxyServer
    };
    if (options.proxyBypass)
      launchOptions.proxy.bypass = options.proxyBypass;
  }

  const browser = await browserType.launch(launchOptions);

  // Viewport size
  if (options.viewportSize) {
    try {
      const [ width, height ] = options.viewportSize.split(',').map(n => parseInt(n, 10));
      contextOptions.viewport = { width, height };
    } catch (e) {
      console.log('Invalid window size format: use "width, height", for example --window-size=800,600');
      process.exit(0);
    }
  }

  // Geolocation

  if (options.geolocation) {
    try {
      const [latitude, longitude] = options.geolocation.split(',').map(n => parseFloat(n.trim()));
      contextOptions.geolocation = {
        latitude,
        longitude
      };
    } catch (e) {
      console.log('Invalid geolocation format: user lat, long, for example --geolocation="37.819722,-122.478611"');
      process.exit(0);
    }
    contextOptions.permissions = ['geolocation'];
  }

  // User agent

  if (options.userAgent)
    contextOptions.userAgent = options.userAgent;

  // Lang

  if (options.lang)
    contextOptions.locale = options.lang;

  // Color scheme

  if (options.colorScheme)
    contextOptions.colorScheme = options.colorScheme as 'dark' | 'light';

  // Timezone

  if (options.timezone)
    contextOptions.timezoneId = options.timezone;

  // Storage

  if (options.loadStorage)
    contextOptions.storageState = options.loadStorage;

  if (options.ignoreHttpsErrors)
    contextOptions.ignoreHTTPSErrors = true;

  // Close app when the last window closes.

  const context = await browser.newContext(contextOptions);

  let closingBrowser = false;
  async function closeBrowser() {
    // We can come here multiple times. For example, saving storage creates
    // a temporary page and we call closeBrowser again when that page closes.
    if (closingBrowser)
      return;
    closingBrowser = true;
    if (options.saveTrace)
      await context.tracing.stop({ path: options.saveTrace });
    if (options.saveStorage)
      await context.storageState({ path: options.saveStorage }).catch(e => null);
    await browser.close();
  }

  context.on('page', page => {
    page.on('dialog', () => {});  // Prevent dialogs from being automatically dismissed.
    page.on('close', () => {
      const hasPage = browser.contexts().some(context => context.pages().length > 0);
      if (hasPage)
        return;
      // Avoid the error when the last page is closed because the browser has been closed.
      closeBrowser().catch(e => null);
    });
  });
  if (options.timeout) {
    context.setDefaultTimeout(parseInt(options.timeout, 10));
    context.setDefaultNavigationTimeout(parseInt(options.timeout, 10));
  }

  if (options.saveTrace)
    await context.tracing.start({ screenshots: true, snapshots: true });

  // Omit options that we add automatically for presentation purpose.
  delete launchOptions.headless;
  delete launchOptions.executablePath;
  delete contextOptions.deviceScaleFactor;
  return { browser, browserName: browserType.name(), context, contextOptions, launchOptions };
}

async function openPage(context: BrowserContext, url: string | undefined): Promise<Page> {
  const page = await context.newPage();
  if (url) {
    if (fs.existsSync(url))
      url = 'file://' + path.resolve(url);
    else if (!url.startsWith('http') && !url.startsWith('file://') && !url.startsWith('about:') && !url.startsWith('data:'))
      url = 'http://' + url;
    await page.goto(url);
  }
  return page;
}

async function open(options: Options, url: string | undefined, language: string) {
  const { context, launchOptions, contextOptions } = await launchContext(options, !!process.env.PWTEST_CLI_HEADLESS, process.env.PWTEST_CLI_EXECUTABLE_PATH);
  await context._enableRecorder({
    language,
    launchOptions,
    contextOptions,
    device: options.device,
    saveStorage: options.saveStorage,
  });
  await openPage(context, url);
  if (process.env.PWTEST_CLI_EXIT)
    await Promise.all(context.pages().map(p => p.close()));
}

async function codegen(options: Options, url: string | undefined, language: string, outputFile?: string) {
  const { context, launchOptions, contextOptions } = await launchContext(options, !!process.env.PWTEST_CLI_HEADLESS, process.env.PWTEST_CLI_EXECUTABLE_PATH);
  await context._enableRecorder({
    language,
    launchOptions,
    contextOptions,
    device: options.device,
    saveStorage: options.saveStorage,
    startRecording: true,
    outputFile: outputFile ? path.resolve(outputFile) : undefined
  });
  await openPage(context, url);
  if (process.env.PWTEST_CLI_EXIT)
    await Promise.all(context.pages().map(p => p.close()));
}

async function waitForPage(page: Page, captureOptions: CaptureOptions) {
  if (captureOptions.waitForSelector) {
    console.log(`Waiting for selector ${captureOptions.waitForSelector}...`);
    await page.waitForSelector(captureOptions.waitForSelector);
  }
  if (captureOptions.waitForTimeout) {
    console.log(`Waiting for timeout ${captureOptions.waitForTimeout}...`);
    await page.waitForTimeout(parseInt(captureOptions.waitForTimeout, 10));
  }
}

async function screenshot(options: Options, captureOptions: CaptureOptions, url: string, path: string) {
  const { browser, context } = await launchContext(options, true);
  console.log('Navigating to ' + url);
  const page = await openPage(context, url);
  await waitForPage(page, captureOptions);
  console.log('Capturing screenshot into ' + path);
  await page.screenshot({ path, fullPage: !!captureOptions.fullPage });
  await browser.close();
}

async function pdf(options: Options, captureOptions: CaptureOptions, url: string, path: string) {
  if (options.browser !== 'chromium') {
    console.error('PDF creation is only working with Chromium');
    process.exit(1);
  }
  const { browser, context } = await launchContext({ ...options, browser: 'chromium' }, true);
  console.log('Navigating to ' + url);
  const page = await openPage(context, url);
  await waitForPage(page, captureOptions);
  console.log('Saving as pdf into ' + path);
  await page.pdf!({ path });
  await browser.close();
}

function lookupBrowserType(options: Options): BrowserType {
  let name = options.browser;
  if (options.device) {
    const device = playwright.devices[options.device];
    name = device.defaultBrowserType;
  }
  let browserType: any;
  switch (name) {
    case 'chromium': browserType = playwright.chromium; break;
    case 'webkit': browserType = playwright.webkit; break;
    case 'firefox': browserType = playwright.firefox; break;
    case 'cr': browserType = playwright.chromium; break;
    case 'wk': browserType = playwright.webkit; break;
    case 'ff': browserType = playwright.firefox; break;
  }
  if (browserType)
    return browserType;
  program.help();
}

function validateOptions(options: Options) {
  if (options.device && !(options.device in playwright.devices)) {
    console.log(`Device descriptor not found: '${options.device}', available devices are:`);
    for (const name in playwright.devices)
      console.log(`  "${name}"`);
    process.exit(0);
  }
  if (options.colorScheme && !['light', 'dark'].includes(options.colorScheme)) {
    console.log('Invalid color scheme, should be one of "light", "dark"');
    process.exit(0);
  }
}

function logErrorAndExit(e: Error) {
  console.error(e);
  process.exit(1);
}

function language(): string {
  return process.env.PW_LANG_NAME || 'test';
}

function commandWithOpenOptions(command: string, description: string, options: any[][]): Command {
  let result = program.command(command).description(description);
  for (const option of options)
    result = result.option(option[0], ...option.slice(1));
  return result
      .option('-b, --browser <browserType>', 'browser to use, one of cr, chromium, ff, firefox, wk, webkit', 'chromium')
      .option('--channel <channel>', 'Chromium distribution channel, "chrome", "chrome-beta", "msedge-dev", etc')
      .option('--color-scheme <scheme>', 'emulate preferred color scheme, "light" or "dark"')
      .option('--device <deviceName>', 'emulate device, for example  "iPhone 11"')
      .option('--geolocation <coordinates>', 'specify geolocation coordinates, for example "37.819722,-122.478611"')
      .option('--ignore-https-errors', 'ignore https errors')
      .option('--load-storage <filename>', 'load context storage state from the file, previously saved with --save-storage')
      .option('--lang <language>', 'specify language / locale, for example "en-GB"')
      .option('--proxy-server <proxy>', 'specify proxy server, for example "http://myproxy:3128" or "socks5://myproxy:8080"')
      .option('--proxy-bypass <bypass>', 'comma-separated domains to bypass proxy, for example ".com,chromium.org,.domain.com"')
      .option('--save-storage <filename>', 'save context storage state at the end, for later use with --load-storage')
      .option('--save-trace <filename>', 'record a trace for the session and save it to a file')
      .option('--timezone <time zone>', 'time zone to emulate, for example "Europe/Rome"')
      .option('--timeout <timeout>', 'timeout for Playwright actions in milliseconds', '10000')
      .option('--user-agent <ua string>', 'specify user agent string')
      .option('--viewport-size <size>', 'specify browser viewport size in pixels, for example "1280, 720"');
}

async function launchGridServer(factoryPathOrPackageName: string, port: number, authToken: string|undefined): Promise<void> {
  if (!factoryPathOrPackageName)
    factoryPathOrPackageName = path.join('..', 'grid', 'simpleGridFactory');
  let factory;
  try {
    factory = require(path.resolve(factoryPathOrPackageName));
  } catch (e) {
    factory = require(factoryPathOrPackageName);
  }
  if (factory && typeof factory === 'object' && ('default' in factory))
    factory = factory['default'];
  if (!factory || !factory.launch || typeof factory.launch !== 'function')
    throw new Error('factory does not export `launch` method');
  factory.name = factory.name || factoryPathOrPackageName;
  const gridServer = new GridServer(factory as GridFactory, authToken);
  await gridServer.start(port);
  console.log('Grid server is running at ' + gridServer.urlPrefix());
}

function buildBasePlaywrightCLICommand(cliTargetLang: string | undefined): string {
  switch (cliTargetLang) {
    case 'python':
      return `playwright`;
    case 'java':
      return `mvn exec:java -e -Dexec.mainClass=com.microsoft.playwright.CLI -Dexec.args="...options.."`;
    case 'csharp':
      return `pwsh bin\\Debug\\netX\\playwright.ps1`;
    default:
      return `npx playwright`;
  }
}<|MERGE_RESOLUTION|>--- conflicted
+++ resolved
@@ -113,8 +113,8 @@
     .command('install [browser...]')
     .description('ensure browsers necessary for this version of Playwright are installed')
     .option('--with-deps', 'install system dependencies for browsers')
-<<<<<<< HEAD
-    .action(async function(args: string[], options: { withDeps?: boolean }) {
+    .option('--force', 'force reinstall of stable browser channels')
+    .action(async function(args: string[], options: { withDeps?: boolean, force?: boolean }) {
       const isLikelyNpxGlobal = process.argv.length >= 2 && process.argv[1].includes('_npx');
       if (isLikelyNpxGlobal) {
         console.error(wrapInASCIIBox([
@@ -136,11 +136,6 @@
           ``,
         ].join('\n'), 1));
       }
-
-=======
-    .option('--force', 'force reinstall of stable browser channels')
-    .action(async function(args: string[], options: { withDeps?: boolean, force?: boolean }) {
->>>>>>> 55ee41c8
       try {
         if (!args.length) {
           const executables = registry.defaultExecutables();
