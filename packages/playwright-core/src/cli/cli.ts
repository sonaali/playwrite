#!/usr/bin/env node

/**
 * Copyright (c) Microsoft Corporation.
 *
 * Licensed under the Apache License, Version 2.0 (the "License");
 * you may not use this file except in compliance with the License.
 * You may obtain a copy of the License at
 *
 * http://www.apache.org/licenses/LICENSE-2.0
 *
 * Unless required by applicable law or agreed to in writing, software
 * distributed under the License is distributed on an "AS IS" BASIS,
 * WITHOUT WARRANTIES OR CONDITIONS OF ANY KIND, either express or implied.
 * See the License for the specific language governing permissions and
 * limitations under the License.
 */

/* eslint-disable no-console */

import fs from 'fs';
import os from 'os';
import path from 'path';
import type { Command } from 'commander';
import { program } from 'commander';
import { runDriver, runServer, printApiJson, launchBrowserServer } from './driver';
import { showTraceViewer } from '../server/trace/viewer/traceViewer';
import * as playwright from '../..';
import type { BrowserContext } from '../client/browserContext';
import type { Browser } from '../client/browser';
import type { Page } from '../client/page';
import type { BrowserType } from '../client/browserType';
import type { BrowserContextOptions, LaunchOptions } from '../client/types';
import { spawn } from 'child_process';
import { getPlaywrightVersion } from '../common/userAgent';
<<<<<<< HEAD
import { spawnAsync, wrapInASCIIBox, isLikelyNpxGlobal } from '../utils';
=======
import { wrapInASCIIBox } from '../utils';
import { spawnAsync } from '../utils/spawnAsync';
>>>>>>> 845e32cb
import { launchGridAgent } from '../grid/gridAgent';
import type { GridFactory } from '../grid/gridServer';
import { GridServer } from '../grid/gridServer';
import type { Executable } from '../server';
import { registry, writeDockerVersion } from '../server';

const packageJSON = require('../../package.json');

program
    .version('Version ' + (process.env.PW_CLI_DISPLAY_VERSION || packageJSON.version))
    .name(buildBasePlaywrightCLICommand(process.env.PW_LANG_NAME));

program
    .command('mark-docker-image > [args...]', { hidden: true })
    .description('mark docker image')
    .allowUnknownOption(true)
    .action(function(dockerImageNameTemplate) {
      writeDockerVersion(dockerImageNameTemplate);
    });

commandWithOpenOptions('open [url]', 'open page in browser specified via -b, --browser', [])
    .action(function(url, options) {
      open(options, url, language()).catch(logErrorAndExit);
    })
    .addHelpText('afterAll', `
Examples:

  $ open  $ open -b webkit https://example.com`);

commandWithOpenOptions('codegen [url]', 'open page and generate code for user actions',
    [
      ['-o, --output <file name>', 'saves the generated script to a file'],
      ['--target <language>', `language to generate, one of javascript, test, python, python-async, csharp`, language()],
    ]).action(function(url, options) {
  codegen(options, url, options.target, options.output).catch(logErrorAndExit);
}).addHelpText('afterAll', `
Examples:

  $ codegen
  $ codegen --target=python
  $ codegen -b webkit https://example.com`);

program
    .command('debug <app> [args...]', { hidden: true })
    .description('run command in debug mode: disable timeout, open inspector')
    .allowUnknownOption(true)
    .action(function(app, options) {
      spawn(app, options, {
        env: { ...process.env, PWDEBUG: '1' },
        stdio: 'inherit'
      });
    }).addHelpText('afterAll', `
Examples:

  $ debug node test.js
  $ debug npm run test`);

function suggestedBrowsersToInstall() {
  return registry.executables().filter(e => e.installType !== 'none' && e.type !== 'tool').map(e => e.name).join(', ');
}

function checkBrowsersToInstall(args: string[]): Executable[] {
  const faultyArguments: string[] = [];
  const executables: Executable[] = [];
  for (const arg of args) {
    const executable = registry.findExecutable(arg);
    if (!executable || executable.installType === 'none')
      faultyArguments.push(arg);
    else
      executables.push(executable);
  }
  if (faultyArguments.length) {
    console.log(`Invalid installation targets: ${faultyArguments.map(name => `'${name}'`).join(', ')}. Expecting one of: ${suggestedBrowsersToInstall()}`);
    process.exit(1);
  }
  return executables;
}

program
    .command('install [browser...]')
    .description('ensure browsers necessary for this version of Playwright are installed')
    .option('--with-deps', 'install system dependencies for browsers')
    .option('--force', 'force reinstall of stable browser channels')
    .action(async function(args: string[], options: { withDeps?: boolean, force?: boolean }) {
      if (isLikelyNpxGlobal()) {
        console.error(wrapInASCIIBox([
          `WARNING: It looks like you are running 'npx playwright install' without first`,
          `installing your project's dependencies.`,
          ``,
          `To avoid unexpected behavior, please install your dependencies first, and`,
          `then run Playwright's install command:`,
          ``,
          `    npm install`,
          `    npx playwright install`,
          ``,
          `If your project does not yet depend on Playwright, first install the`,
          `applicable npm package (most commonly @playwright/test), and`,
          `then run Playwright's install command to download the browsers:`,
          ``,
          `    npm install @playwright/test`,
          `    npx playwright install`,
          ``,
        ].join('\n'), 1));
      }
      try {
        if (!args.length) {
          const executables = registry.defaultExecutables();
          if (options.withDeps)
            await registry.installDeps(executables, false);
          await registry.install(executables, false /* forceReinstall */);
        } else {
          const installDockerImage = args.some(arg => arg === 'docker-image');
          args = args.filter(arg => arg !== 'docker-image');
          if (installDockerImage) {
            const imageName = `mcr.microsoft.com/playwright:v${getPlaywrightVersion()}-focal`;
            const { code } = await spawnAsync('docker', ['pull', imageName], { stdio: 'inherit' });
            if (code !== 0) {
              console.log('Failed to pull docker image');
              process.exit(1);
            }
          }

          const executables = checkBrowsersToInstall(args);
          if (options.withDeps)
            await registry.installDeps(executables, false);
          await registry.install(executables, !!options.force /* forceReinstall */);
        }
      } catch (e) {
        console.log(`Failed to install browsers\n${e}`);
        process.exit(1);
      }
    }).addHelpText('afterAll', `

Examples:
  - $ install
    Install default browsers.

  - $ install chrome firefox
    Install custom browsers, supports ${suggestedBrowsersToInstall()}.`);


program
    .command('install-deps [browser...]')
    .description('install dependencies necessary to run browsers (will ask for sudo permissions)')
    .option('--dry-run', 'Do not execute installation commands, only print them')
    .action(async function(args: string[], options: { dryRun?: boolean }) {
      try {
        if (!args.length)
          await registry.installDeps(registry.defaultExecutables(), !!options.dryRun);
        else
          await registry.installDeps(checkBrowsersToInstall(args), !!options.dryRun);
      } catch (e) {
        console.log(`Failed to install browser dependencies\n${e}`);
        process.exit(1);
      }
    }).addHelpText('afterAll', `
Examples:
  - $ install-deps
    Install dependencies for default browsers.

  - $ install-deps chrome firefox
    Install dependencies for specific browsers, supports ${suggestedBrowsersToInstall()}.`);

const browsers = [
  { alias: 'cr', name: 'Chromium', type: 'chromium' },
  { alias: 'ff', name: 'Firefox', type: 'firefox' },
  { alias: 'wk', name: 'WebKit', type: 'webkit' },
];

for (const { alias, name, type } of browsers) {
  commandWithOpenOptions(`${alias} [url]`, `open page in ${name}`, [])
      .action(function(url, options) {
        open({ ...options, browser: type }, url, options.target).catch(logErrorAndExit);
      }).addHelpText('afterAll', `
Examples:

  $ ${alias} https://example.com`);
}

commandWithOpenOptions('screenshot <url> <filename>', 'capture a page screenshot',
    [
      ['--wait-for-selector <selector>', 'wait for selector before taking a screenshot'],
      ['--wait-for-timeout <timeout>', 'wait for timeout in milliseconds before taking a screenshot'],
      ['--full-page', 'whether to take a full page screenshot (entire scrollable area)'],
    ]).action(function(url, filename, command) {
  screenshot(command, command, url, filename).catch(logErrorAndExit);
}).addHelpText('afterAll', `
Examples:

  $ screenshot -b webkit https://example.com example.png`);

commandWithOpenOptions('pdf <url> <filename>', 'save page as pdf',
    [
      ['--wait-for-selector <selector>', 'wait for given selector before saving as pdf'],
      ['--wait-for-timeout <timeout>', 'wait for given timeout in milliseconds before saving as pdf'],
    ]).action(function(url, filename, options) {
  pdf(options, options, url, filename).catch(logErrorAndExit);
}).addHelpText('afterAll', `
Examples:

  $ pdf https://example.com example.pdf`);

program
    .command('experimental-grid-server', { hidden: true })
    .option('--port <port>', 'grid port; defaults to 3333')
    .option('--address <address>', 'address of the server')
    .option('--agent-factory <factory>', 'path to grid agent factory or npm package')
    .option('--auth-token <authToken>', 'optional authentication token')
    .action(function(options) {
      launchGridServer(options.agentFactory, options.port || 3333, options.address, options.authToken);
    });

program
    .command('experimental-grid-agent', { hidden: true })
    .requiredOption('--agent-id <agentId>', 'agent ID')
    .requiredOption('--grid-url <gridURL>', 'grid URL')
    .action(function(options) {
      launchGridAgent(options.agentId, options.gridUrl);
    });

program
    .command('run-driver', { hidden: true })
    .action(function(options) {
      runDriver();
    });

program
    .command('run-server', { hidden: true })
    .option('--port <port>', 'Server port')
    .option('--path <path>', 'Endpoint Path', '/')
    .option('--max-clients <maxClients>', 'Maximum clients')
    .option('--no-socks-proxy', 'Disable Socks Proxy')
    .action(function(options) {
      runServer(options.port ? +options.port : undefined,  options.path, options.maxClients ? +options.maxClients : Infinity, options.socksProxy).catch(logErrorAndExit);
    });

program
    .command('print-api-json', { hidden: true })
    .action(function(options) {
      printApiJson();
    });

program
    .command('launch-server', { hidden: true })
    .requiredOption('--browser <browserName>', 'Browser name, one of "chromium", "firefox" or "webkit"')
    .option('--config <path-to-config-file>', 'JSON file with launchServer options')
    .action(function(options) {
      launchBrowserServer(options.browser, options.config);
    });

program
    .command('show-trace [trace...]')
    .option('-b, --browser <browserType>', 'browser to use, one of cr, chromium, ff, firefox, wk, webkit', 'chromium')
    .description('Show trace viewer')
    .action(function(traces, options) {
      if (options.browser === 'cr')
        options.browser = 'chromium';
      if (options.browser === 'ff')
        options.browser = 'firefox';
      if (options.browser === 'wk')
        options.browser = 'webkit';
      showTraceViewer(traces, options.browser, false, 9322).catch(logErrorAndExit);
    }).addHelpText('afterAll', `
Examples:

  $ show-trace https://example.com/trace.zip`);

if (!process.env.PW_LANG_NAME) {
  let playwrightTestPackagePath = null;
  try {
    playwrightTestPackagePath = require.resolve('@playwright/test/lib/cli', {
      paths: [__dirname, process.cwd()]
    });
  } catch {}

  if (playwrightTestPackagePath) {
    require(playwrightTestPackagePath).addTestCommand(program);
    require(playwrightTestPackagePath).addShowReportCommand(program);
    require(playwrightTestPackagePath).addListFilesCommand(program);
  } else {
    {
      const command = program.command('test').allowUnknownOption(true);
      command.description('Run tests with Playwright Test. Available in @playwright/test package.');
      command.action(async () => {
        console.error('Please install @playwright/test package to use Playwright Test.');
        console.error('  npm install -D @playwright/test');
        process.exit(1);
      });
    }

    {
      const command = program.command('show-report').allowUnknownOption(true);
      command.description('Show Playwright Test HTML report. Available in @playwright/test package.');
      command.action(async () => {
        console.error('Please install @playwright/test package to use Playwright Test.');
        console.error('  npm install -D @playwright/test');
        process.exit(1);
      });
    }
  }
}

program.parse(process.argv);

type Options = {
  browser: string;
  channel?: string;
  colorScheme?: string;
  device?: string;
  geolocation?: string;
  ignoreHttpsErrors?: boolean;
  lang?: string;
  loadStorage?: string;
  proxyServer?: string;
  proxyBypass?: string;
  saveStorage?: string;
  saveTrace?: string;
  timeout: string;
  timezone?: string;
  viewportSize?: string;
  userAgent?: string;
};

type CaptureOptions = {
  waitForSelector?: string;
  waitForTimeout?: string;
  fullPage: boolean;
};

async function launchContext(options: Options, headless: boolean, executablePath?: string): Promise<{ browser: Browser, browserName: string, launchOptions: LaunchOptions, contextOptions: BrowserContextOptions, context: BrowserContext }> {
  validateOptions(options);
  const browserType = lookupBrowserType(options);
  const launchOptions: LaunchOptions = { headless, executablePath };
  if (options.channel)
    launchOptions.channel = options.channel as any;

  const contextOptions: BrowserContextOptions =
    // Copy the device descriptor since we have to compare and modify the options.
    options.device ? { ...playwright.devices[options.device] } : {};

  // In headful mode, use host device scale factor for things to look nice.
  // In headless, keep things the way it works in Playwright by default.
  // Assume high-dpi on MacOS. TODO: this is not perfect.
  if (!headless)
    contextOptions.deviceScaleFactor = os.platform() === 'darwin' ? 2 : 1;

  // Work around the WebKit GTK scrolling issue.
  if (browserType.name() === 'webkit' && process.platform === 'linux') {
    delete contextOptions.hasTouch;
    delete contextOptions.isMobile;
  }

  if (contextOptions.isMobile && browserType.name() === 'firefox')
    contextOptions.isMobile = undefined;

  // Proxy

  if (options.proxyServer) {
    launchOptions.proxy = {
      server: options.proxyServer
    };
    if (options.proxyBypass)
      launchOptions.proxy.bypass = options.proxyBypass;
  }

  const browser = await browserType.launch(launchOptions);

  // Viewport size
  if (options.viewportSize) {
    try {
      const [ width, height ] = options.viewportSize.split(',').map(n => parseInt(n, 10));
      contextOptions.viewport = { width, height };
    } catch (e) {
      console.log('Invalid window size format: use "width, height", for example --window-size=800,600');
      process.exit(0);
    }
  }

  // Geolocation

  if (options.geolocation) {
    try {
      const [latitude, longitude] = options.geolocation.split(',').map(n => parseFloat(n.trim()));
      contextOptions.geolocation = {
        latitude,
        longitude
      };
    } catch (e) {
      console.log('Invalid geolocation format: user lat, long, for example --geolocation="37.819722,-122.478611"');
      process.exit(0);
    }
    contextOptions.permissions = ['geolocation'];
  }

  // User agent

  if (options.userAgent)
    contextOptions.userAgent = options.userAgent;

  // Lang

  if (options.lang)
    contextOptions.locale = options.lang;

  // Color scheme

  if (options.colorScheme)
    contextOptions.colorScheme = options.colorScheme as 'dark' | 'light';

  // Timezone

  if (options.timezone)
    contextOptions.timezoneId = options.timezone;

  // Storage

  if (options.loadStorage)
    contextOptions.storageState = options.loadStorage;

  if (options.ignoreHttpsErrors)
    contextOptions.ignoreHTTPSErrors = true;

  // Close app when the last window closes.

  const context = await browser.newContext(contextOptions);

  let closingBrowser = false;
  async function closeBrowser() {
    // We can come here multiple times. For example, saving storage creates
    // a temporary page and we call closeBrowser again when that page closes.
    if (closingBrowser)
      return;
    closingBrowser = true;
    if (options.saveTrace)
      await context.tracing.stop({ path: options.saveTrace });
    if (options.saveStorage)
      await context.storageState({ path: options.saveStorage }).catch(e => null);
    await browser.close();
  }

  context.on('page', page => {
    page.on('dialog', () => {});  // Prevent dialogs from being automatically dismissed.
    page.on('close', () => {
      const hasPage = browser.contexts().some(context => context.pages().length > 0);
      if (hasPage)
        return;
      // Avoid the error when the last page is closed because the browser has been closed.
      closeBrowser().catch(e => null);
    });
  });
  if (options.timeout) {
    context.setDefaultTimeout(parseInt(options.timeout, 10));
    context.setDefaultNavigationTimeout(parseInt(options.timeout, 10));
  }

  if (options.saveTrace)
    await context.tracing.start({ screenshots: true, snapshots: true });

  // Omit options that we add automatically for presentation purpose.
  delete launchOptions.headless;
  delete launchOptions.executablePath;
  delete contextOptions.deviceScaleFactor;
  return { browser, browserName: browserType.name(), context, contextOptions, launchOptions };
}

async function openPage(context: BrowserContext, url: string | undefined): Promise<Page> {
  const page = await context.newPage();
  if (url) {
    if (fs.existsSync(url))
      url = 'file://' + path.resolve(url);
    else if (!url.startsWith('http') && !url.startsWith('file://') && !url.startsWith('about:') && !url.startsWith('data:'))
      url = 'http://' + url;
    await page.goto(url);
  }
  return page;
}

async function open(options: Options, url: string | undefined, language: string) {
  const { context, launchOptions, contextOptions } = await launchContext(options, !!process.env.PWTEST_CLI_HEADLESS, process.env.PWTEST_CLI_EXECUTABLE_PATH);
  await context._enableRecorder({
    language,
    launchOptions,
    contextOptions,
    device: options.device,
    saveStorage: options.saveStorage,
  });
  await openPage(context, url);
  if (process.env.PWTEST_CLI_EXIT)
    await Promise.all(context.pages().map(p => p.close()));
}

async function codegen(options: Options, url: string | undefined, language: string, outputFile?: string) {
  const { context, launchOptions, contextOptions } = await launchContext(options, !!process.env.PWTEST_CLI_HEADLESS, process.env.PWTEST_CLI_EXECUTABLE_PATH);
  await context._enableRecorder({
    language,
    launchOptions,
    contextOptions,
    device: options.device,
    saveStorage: options.saveStorage,
    startRecording: true,
    outputFile: outputFile ? path.resolve(outputFile) : undefined
  });
  await openPage(context, url);
  if (process.env.PWTEST_CLI_EXIT)
    await Promise.all(context.pages().map(p => p.close()));
}

async function waitForPage(page: Page, captureOptions: CaptureOptions) {
  if (captureOptions.waitForSelector) {
    console.log(`Waiting for selector ${captureOptions.waitForSelector}...`);
    await page.waitForSelector(captureOptions.waitForSelector);
  }
  if (captureOptions.waitForTimeout) {
    console.log(`Waiting for timeout ${captureOptions.waitForTimeout}...`);
    await page.waitForTimeout(parseInt(captureOptions.waitForTimeout, 10));
  }
}

async function screenshot(options: Options, captureOptions: CaptureOptions, url: string, path: string) {
  const { browser, context } = await launchContext(options, true);
  console.log('Navigating to ' + url);
  const page = await openPage(context, url);
  await waitForPage(page, captureOptions);
  console.log('Capturing screenshot into ' + path);
  await page.screenshot({ path, fullPage: !!captureOptions.fullPage });
  await browser.close();
}

async function pdf(options: Options, captureOptions: CaptureOptions, url: string, path: string) {
  if (options.browser !== 'chromium') {
    console.error('PDF creation is only working with Chromium');
    process.exit(1);
  }
  const { browser, context } = await launchContext({ ...options, browser: 'chromium' }, true);
  console.log('Navigating to ' + url);
  const page = await openPage(context, url);
  await waitForPage(page, captureOptions);
  console.log('Saving as pdf into ' + path);
  await page.pdf!({ path });
  await browser.close();
}

function lookupBrowserType(options: Options): BrowserType {
  let name = options.browser;
  if (options.device) {
    const device = playwright.devices[options.device];
    name = device.defaultBrowserType;
  }
  let browserType: any;
  switch (name) {
    case 'chromium': browserType = playwright.chromium; break;
    case 'webkit': browserType = playwright.webkit; break;
    case 'firefox': browserType = playwright.firefox; break;
    case 'cr': browserType = playwright.chromium; break;
    case 'wk': browserType = playwright.webkit; break;
    case 'ff': browserType = playwright.firefox; break;
  }
  if (browserType)
    return browserType;
  program.help();
}

function validateOptions(options: Options) {
  if (options.device && !(options.device in playwright.devices)) {
    console.log(`Device descriptor not found: '${options.device}', available devices are:`);
    for (const name in playwright.devices)
      console.log(`  "${name}"`);
    process.exit(0);
  }
  if (options.colorScheme && !['light', 'dark'].includes(options.colorScheme)) {
    console.log('Invalid color scheme, should be one of "light", "dark"');
    process.exit(0);
  }
}

function logErrorAndExit(e: Error) {
  console.error(e);
  process.exit(1);
}

function language(): string {
  return process.env.PW_LANG_NAME || 'test';
}

function commandWithOpenOptions(command: string, description: string, options: any[][]): Command {
  let result = program.command(command).description(description);
  for (const option of options)
    result = result.option(option[0], ...option.slice(1));
  return result
      .option('-b, --browser <browserType>', 'browser to use, one of cr, chromium, ff, firefox, wk, webkit', 'chromium')
      .option('--channel <channel>', 'Chromium distribution channel, "chrome", "chrome-beta", "msedge-dev", etc')
      .option('--color-scheme <scheme>', 'emulate preferred color scheme, "light" or "dark"')
      .option('--device <deviceName>', 'emulate device, for example  "iPhone 11"')
      .option('--geolocation <coordinates>', 'specify geolocation coordinates, for example "37.819722,-122.478611"')
      .option('--ignore-https-errors', 'ignore https errors')
      .option('--load-storage <filename>', 'load context storage state from the file, previously saved with --save-storage')
      .option('--lang <language>', 'specify language / locale, for example "en-GB"')
      .option('--proxy-server <proxy>', 'specify proxy server, for example "http://myproxy:3128" or "socks5://myproxy:8080"')
      .option('--proxy-bypass <bypass>', 'comma-separated domains to bypass proxy, for example ".com,chromium.org,.domain.com"')
      .option('--save-storage <filename>', 'save context storage state at the end, for later use with --load-storage')
      .option('--save-trace <filename>', 'record a trace for the session and save it to a file')
      .option('--timezone <time zone>', 'time zone to emulate, for example "Europe/Rome"')
      .option('--timeout <timeout>', 'timeout for Playwright actions in milliseconds', '10000')
      .option('--user-agent <ua string>', 'specify user agent string')
      .option('--viewport-size <size>', 'specify browser viewport size in pixels, for example "1280, 720"');
}

async function launchGridServer(factoryPathOrPackageName: string, port: number, address: string | undefined, authToken: string | undefined): Promise<void> {
  if (!factoryPathOrPackageName)
    factoryPathOrPackageName = path.join('..', 'grid', 'simpleGridFactory');
  let factory;
  try {
    factory = require(path.resolve(factoryPathOrPackageName));
  } catch (e) {
    factory = require(factoryPathOrPackageName);
  }
  if (factory && typeof factory === 'object' && ('default' in factory))
    factory = factory['default'];
  if (!factory || !factory.launch || typeof factory.launch !== 'function')
    throw new Error('factory does not export `launch` method');
  factory.name = factory.name || factoryPathOrPackageName;
  const gridServer = new GridServer(factory as GridFactory, authToken, address);
  await gridServer.start(port);
  console.log('Grid server is running at ' + gridServer.urlPrefix());
}

function buildBasePlaywrightCLICommand(cliTargetLang: string | undefined): string {
  switch (cliTargetLang) {
    case 'python':
      return `playwright`;
    case 'java':
      return `mvn exec:java -e -Dexec.mainClass=com.microsoft.playwright.CLI -Dexec.args="...options.."`;
    case 'csharp':
      return `pwsh bin\\Debug\\netX\\playwright.ps1`;
    default:
      return `npx playwright`;
  }
}<|MERGE_RESOLUTION|>--- conflicted
+++ resolved
@@ -33,12 +33,8 @@
 import type { BrowserContextOptions, LaunchOptions } from '../client/types';
 import { spawn } from 'child_process';
 import { getPlaywrightVersion } from '../common/userAgent';
-<<<<<<< HEAD
-import { spawnAsync, wrapInASCIIBox, isLikelyNpxGlobal } from '../utils';
-=======
-import { wrapInASCIIBox } from '../utils';
+import { wrapInASCIIBox, isLikelyNpxGlobal } from '../utils';
 import { spawnAsync } from '../utils/spawnAsync';
->>>>>>> 845e32cb
 import { launchGridAgent } from '../grid/gridAgent';
 import type { GridFactory } from '../grid/gridServer';
 import { GridServer } from '../grid/gridServer';
