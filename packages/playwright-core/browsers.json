--- conflicted
+++ resolved
@@ -21,11 +21,7 @@
     },
     {
       "name": "firefox",
-<<<<<<< HEAD
       "revision": "1355",
-=======
-      "revision": "1354",
->>>>>>> 1a0c54dd
       "installByDefault": true,
       "browserVersion": "105.0.1"
     },
