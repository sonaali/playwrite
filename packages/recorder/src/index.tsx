/**
 * Copyright (c) Microsoft Corporation.
 *
 * Licensed under the Apache License, Version 2.0 (the "License");
 * you may not use this file except in compliance with the License.
 * You may obtain a copy of the License at
 *
 *     http://www.apache.org/licenses/LICENSE-2.0
 *
 * Unless required by applicable law or agreed to in writing, software
 * distributed under the License is distributed on an "AS IS" BASIS,
 * WITHOUT WARRANTIES OR CONDITIONS OF ANY KIND, either express or implied.
 * See the License for the specific language governing permissions and
 * limitations under the License.
 */

import '@web/common.css';
import { applyTheme } from '@web/theme';
import '@web/third_party/vscode/codicon.css';
<<<<<<< HEAD
import * as ReactDOM from 'react-dom';
=======
import * as ReactDOM from 'react-dom/client';
>>>>>>> 45c2e8a3
import { Main } from './main';

(async () => {
  applyTheme();
<<<<<<< HEAD
  // TODO: we'd like to migrate this to React 18, but concurrent mode seems to break some of our tests.
  ReactDOM.render(<Main/>, document.querySelector('#root'));
=======
  ReactDOM.createRoot(document.querySelector('#root')!).render(<Main/>);
>>>>>>> 45c2e8a3
})();<|MERGE_RESOLUTION|>--- conflicted
+++ resolved
@@ -17,19 +17,10 @@
 import '@web/common.css';
 import { applyTheme } from '@web/theme';
 import '@web/third_party/vscode/codicon.css';
-<<<<<<< HEAD
-import * as ReactDOM from 'react-dom';
-=======
 import * as ReactDOM from 'react-dom/client';
->>>>>>> 45c2e8a3
 import { Main } from './main';
 
 (async () => {
   applyTheme();
-<<<<<<< HEAD
-  // TODO: we'd like to migrate this to React 18, but concurrent mode seems to break some of our tests.
-  ReactDOM.render(<Main/>, document.querySelector('#root'));
-=======
   ReactDOM.createRoot(document.querySelector('#root')!).render(<Main/>);
->>>>>>> 45c2e8a3
 })();