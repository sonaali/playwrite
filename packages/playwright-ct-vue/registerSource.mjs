--- conflicted
+++ resolved
@@ -282,16 +282,12 @@
   const wrapper = rootElement[__pwWrapperKey];
   if (!wrapper)
     throw new Error('Component was not mounted');
-
-<<<<<<< HEAD
-  const { slots, listeners, props } = __pwCreateComponent(component);
-=======
+  
   if (!wrapper.component)
     throw new Error('Updating a native HTML element is not supported');
+    
+  const { slots, listeners, props } = __pwCreateComponent(component);
   
-  const { slots, listeners, props } = __pwCreateComponent(options);
->>>>>>> 320b9d5d
-
   wrapper.component.slots = __pwWrapFunctions(slots);
   __pwAllListeners.set(wrapper, listeners);
 
