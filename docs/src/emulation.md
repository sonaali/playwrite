--- conflicted
+++ resolved
@@ -32,32 +32,6 @@
 });
 ```
 
-<<<<<<< HEAD
-```js tab=js-js
-// playwright.config.js
-// @ts-check
-const { devices, defineConfig } = require('@playwright/test'); // require devices
-
-module.exports = defineConfig({
-  projects: [
-    {
-      name: 'chromium',
-      use: {
-        ...devices['Desktop Chrome'],
-      },
-    },
-    {
-      name: 'Mobile Safari',
-      use: {
-        ...devices['iPhone 13'],
-      },
-    },
-  ],
-});
-```
-
-=======
->>>>>>> 9e47c450
 ```js tab=js-library
 const { chromium, devices } = require('playwright');
 const browser = await chromium.launch();
@@ -124,17 +98,7 @@
 
 The viewport is included in the device but you can override it for some tests with [`method: Page.setViewportSize`].
 
-<<<<<<< HEAD
-```js tab=js-ts
-import { test, expect } from '@playwright/test';
-
-test.use({
-  viewport: { width: 1600, height: 1200 },
-});
-
-test('my test', async ({ page }) => {
-  // ...
-=======
+
 ```js
 // playwright.config.ts/js
 import { defineConfig } from '@playwright/test';
@@ -144,22 +108,16 @@
     // Viewport used for all pages in the context.
     viewport: { width: 1280, height: 720 },
   },
->>>>>>> 9e47c450
-});
-```
-
-```js tab=js-js
-// example.spec.ts/js
-import { test, expect } from '@playwright/test';
-
-<<<<<<< HEAD
+
+});
+```
+
+```js tab=js-js
+// example.spec.ts/js
+import { test, expect } from '@playwright/test';
+
 test.use({ 
   viewport: { width: 1600, height: 1200 },
-=======
-// Run tests in this file with portrait-like viewport.
-test.use({
-  viewport: { width: 600, height: 900 },
->>>>>>> 9e47c450
 });
 
 test('my test', async ({ page }) => {
@@ -197,21 +155,6 @@
 });
 ```
 
-<<<<<<< HEAD
-```js tab=js-js
-const { test, expect } = require('@playwright/test');
-
-test.describe('specific viewport block', () => {
-  test.use({ viewport: { width: 1600, height: 1200 } });
-
-  test('my test', async ({ page }) => {
-    // ...
-  });
-});
-```
-
-=======
->>>>>>> 9e47c450
 ```java
 // Create context with given viewport
 BrowserContext context = browser.newContext(new Browser.NewContextOptions()
@@ -289,16 +232,10 @@
   use: {
     // Emulates the user locale.
     locale: 'en-GB',
-
-<<<<<<< HEAD
-test('my test for de lang in Berlin timezone', async ({ page }) => {
-  await page.goto('https://www.bing.com');
-  // ...
-=======
+    
     // Emulates the user timezone.
     timezoneId: 'Europe/Paris',
   },
->>>>>>> 9e47c450
 });
 ```
 
@@ -455,19 +392,9 @@
 
 Grant `"geolocation"` permissions and set geolocation to a specific area.
 
-<<<<<<< HEAD
-```js tab=js-ts
-import { test, expect } from '@playwright/test';
-
-test.use({ 
-  geolocation: { longitude: 41.890221, latitude: 12.492348 },
-  permissions: ['geolocation'],
-});
-=======
 ```js
 // playwright.config.ts/js
 import { defineConfig } from '@playwright/test';
->>>>>>> 9e47c450
 
 export default defineConfig({
   use: {
@@ -532,23 +459,6 @@
 
 Change the location later:
 
-<<<<<<< HEAD
-```js tab=js-ts
-import { test, expect } from '@playwright/test';
-
-test.use({ 
-  geolocation: { longitude: 41.890221, latitude: 12.492348 },
-  permissions: ['geolocation'],
-});
-
-test('my test with geolocation', async ({ page, context }) => {
-  // overwrite the location for this test
-  await context.setGeolocation({ longitude: 48.858455, latitude: 2.294474 });
-});
-```
-
-=======
->>>>>>> 9e47c450
 ```js tab=js-js
 // example.spec.ts/js
 import { test, expect } from '@playwright/test';
