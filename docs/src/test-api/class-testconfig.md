# class: TestConfig
* since: v1.10
* langs: js

Playwright Test provides many options to configure how your tests are collected and executed, for example `timeout` or `testDir`. These options are described in the [TestConfig] object in the [configuration file](../test-configuration.md). This type describes format of the configuration file, to access resolved configuration parameters at run time use [FullConfig].

Playwright Test supports running multiple test projects at the same time. Project-specific options should be put to [`property: TestConfig.projects`], but top-level [TestConfig] can also define base options shared between all projects.

```js title="playwright.config.ts"
import { defineConfig } from '@playwright/test';

export default defineConfig({
  timeout: 30000,
  globalTimeout: 600000,
  reporter: 'list',
  testDir: './tests',
});
```

## property: TestConfig.build
* since: v1.35
- type: ?<[Object]>
  - `external` ?<[Array]<[string]>> Paths to exclude from the transpilation expressed as a list of glob patterns. Typically heavy JS bundles that your test uses are listed here.

Playwright transpiler configuration.

**Usage**

```js title="playwright.config.ts"
import { defineConfig } from '@playwright/test';

export default defineConfig({
  build: {
    external: ['**/*bundle.js'],
  },
});
```

## property: TestConfig.expect
* since: v1.10
- type: ?<[Object]>
  - `timeout` ?<[int]> Default timeout for async expect matchers in milliseconds, defaults to 5000ms.
  - `toHaveScreenshot` ?<[Object]> Configuration for the [`method: PageAssertions.toHaveScreenshot#1`] method.
    - `animations` ?<[ScreenshotAnimations]<"allow"|"disabled">> See [`option: animations`] in [`method: Page.screenshot`]. Defaults to `"disabled"`.
    - `caret` ?<[ScreenshotCaret]<"hide"|"initial">> See [`option: caret`] in [`method: Page.screenshot`]. Defaults to `"hide"`.
    - `maxDiffPixels` ?<[int]> An acceptable amount of pixels that could be different, unset by default.
    - `maxDiffPixelRatio` ?<[float]> An acceptable ratio of pixels that are different to the total amount of pixels, between `0` and `1` , unset by default.
    - `scale` ?<[ScreenshotScale]<"css"|"device">> See [`option: scale`] in [`method: Page.screenshot`]. Defaults to `"css"`.
    - `stylePath` ?<[string]|[Array]<[string]>> See [`option: style`] in [`method: Page.screenshot`].
    - `threshold` ?<[float]> An acceptable perceived color difference between the same pixel in compared images, ranging from `0` (strict) and `1` (lax). `"pixelmatch"` comparator computes color difference in [YIQ color space](https://en.wikipedia.org/wiki/YIQ) and defaults `threshold` value to `0.2`.
  - `toMatchSnapshot` ?<[Object]> Configuration for the [`method: SnapshotAssertions.toMatchSnapshot#1`] method.
    - `maxDiffPixels` ?<[int]> An acceptable amount of pixels that could be different, unset by default.
    - `maxDiffPixelRatio` ?<[float]> An acceptable ratio of pixels that are different to the total amount of pixels, between `0` and `1` , unset by default.
    - `threshold` ?<[float]> An acceptable perceived color difference between the same pixel in compared images, ranging from `0` (strict) and `1` (lax). `"pixelmatch"` comparator computes color difference in [YIQ color space](https://en.wikipedia.org/wiki/YIQ) and defaults `threshold` value to `0.2`.
  - `toPass` ?<[Object]> Configuration for the [expect(value).toPass()](../test-assertions.md#expecttopass) method.
    - `intervals` ?<[Array]<[int]>> Probe intervals for toPass method in milliseconds.
    - `timeout` ?<[int]> Timeout for toPass method in milliseconds.

Configuration for the `expect` assertion library. Learn more about [various timeouts](../test-timeouts.md).

**Usage**

```js title="playwright.config.ts"
import { defineConfig } from '@playwright/test';

export default defineConfig({
  expect: {
    timeout: 10000,
    toMatchSnapshot: {
      maxDiffPixels: 10,
    },
  },
});
```

## property: TestConfig.forbidOnly
* since: v1.10
- type: ?<[boolean]>

Whether to exit with an error if any tests or groups are marked as [`method: Test.only`] or [`method: Test.describe.only`]. Useful on CI.

**Usage**

```js title="playwright.config.ts"
import { defineConfig } from '@playwright/test';

export default defineConfig({
  forbidOnly: !!process.env.CI,
});
```

## property: TestConfig.fullyParallel
* since: v1.20
- type: ?<[boolean]>

Playwright Test runs tests in parallel. In order to achieve that, it runs several worker processes that run at the same time.
By default, **test files** are run in parallel. Tests in a single file are run in order, in the same worker process.

You can configure entire test run to concurrently execute all tests in all files using this option.

**Usage**

```js title="playwright.config.ts"
import { defineConfig } from '@playwright/test';

export default defineConfig({
  fullyParallel: true,
});
```

## property: TestConfig.globalSetup
* since: v1.10
- type: ?<[string]>

Path to the global setup file. This file will be required and run before all the tests. It must export a single function that takes a [FullConfig] argument.

Learn more about [global setup and teardown](../test-global-setup-teardown.md).

**Usage**

```js title="playwright.config.ts"
import { defineConfig } from '@playwright/test';

export default defineConfig({
  globalSetup: './global-setup',
});
```

## property: TestConfig.globalTeardown
* since: v1.10
- type: ?<[string]>

Path to the global teardown file. This file will be required and run after all the tests. It must export a single function. See also [`property: TestConfig.globalSetup`].

Learn more about [global setup and teardown](../test-global-setup-teardown.md).

**Usage**

```js title="playwright.config.ts"
import { defineConfig } from '@playwright/test';

export default defineConfig({
  globalTeardown: './global-teardown',
});
```

## property: TestConfig.globalTimeout
* since: v1.10
- type: ?<[int]>

Maximum time in milliseconds the whole test suite can run. Zero timeout (default) disables this behavior. Useful on CI to prevent broken setup from running too long and wasting resources. Learn more about [various timeouts](../test-timeouts.md).

**Usage**

```js title="playwright.config.ts"
import { defineConfig } from '@playwright/test';

export default defineConfig({
  globalTimeout: process.env.CI ? 60 * 60 * 1000 : undefined,
});
```

## property: TestConfig.grep
* since: v1.10
- type: ?<[RegExp]|[Array]<[RegExp]>>

Filter to only run tests with a title matching one of the patterns. For example, passing `grep: /cart/` should only run tests with "cart" in the title. Also available in the [command line](../test-cli.md) with the `-g` option. The regular expression will be tested against the string that consists of the project name, the test file name, the `test.describe` name (if any), the test name and the test tags divided by spaces, e.g. `chromium my-test.spec.ts my-suite my-test`.

`grep` option is also useful for [tagging tests](../test-annotations.md#tag-tests).

**Usage**

```js title="playwright.config.ts"
import { defineConfig } from '@playwright/test';

export default defineConfig({
  grep: /smoke/,
});
```

## property: TestConfig.grepInvert
* since: v1.10
- type: ?<[RegExp]|[Array]<[RegExp]>>

Filter to only run tests with a title **not** matching one of the patterns. This is the opposite of [`property: TestConfig.grep`]. Also available in the [command line](../test-cli.md) with the `--grep-invert` option.

`grepInvert` option is also useful for [tagging tests](../test-annotations.md#tag-tests).

**Usage**

```js title="playwright.config.ts"
import { defineConfig } from '@playwright/test';

export default defineConfig({
  grepInvert: /manual/,
});
```

## property: TestConfig.ignoreSnapshots
* since: v1.26
- type: ?<[boolean]>

Whether to skip snapshot expectations, such as `expect(value).toMatchSnapshot()` and `await expect(page).toHaveScreenshot()`.

**Usage**

```js title="playwright.config.ts"
import { defineConfig } from '@playwright/test';

export default defineConfig({
  ignoreSnapshots: !process.env.CI,
});
```

## property: TestConfig.maxFailures
* since: v1.10
- type: ?<[int]>

The maximum number of test failures for the whole test suite run. After reaching this number, testing will stop and exit with an error. Setting to zero (default) disables this behavior.

Also available in the [command line](../test-cli.md) with the `--max-failures` and `-x` options.

**Usage**

```js title="playwright.config.ts"
import { defineConfig } from '@playwright/test';

export default defineConfig({
  maxFailures: process.env.CI ? 1 : 0,
});
```

## property: TestConfig.metadata
* since: v1.10
- type: ?<[Metadata]>

Metadata that will be put directly to the test report serialized as JSON.

**Usage**

```js title="playwright.config.ts"
import { defineConfig } from '@playwright/test';

export default defineConfig({
  metadata: 'acceptance tests',
});
```

## property: TestConfig.name
* since: v1.10
- type: ?<[string]>

Config name is visible in the report and during test execution, unless overridden by [`property: TestProject.name`].

**Usage**

```js title="playwright.config.ts"
import { defineConfig } from '@playwright/test';

export default defineConfig({
  name: 'acceptance tests',
});
```

## property: TestConfig.outputDir
* since: v1.10
- type: ?<[string]>

The output directory for files created during test execution. Defaults to `<package.json-directory>/test-results`.

**Usage**

```js title="playwright.config.ts"
import { defineConfig } from '@playwright/test';

export default defineConfig({
  outputDir: './test-results',
});
```

**Details**

This directory is cleaned at the start. When running a test, a unique subdirectory inside the [`property: TestConfig.outputDir`] is created, guaranteeing that test running in parallel do not conflict. This directory can be accessed by [`property: TestInfo.outputDir`] and [`method: TestInfo.outputPath`].

Here is an example that uses [`method: TestInfo.outputPath`] to create a temporary file.

```js
import { test, expect } from '@playwright/test';
import fs from 'fs';

test('example test', async ({}, testInfo) => {
  const file = testInfo.outputPath('temporary-file.txt');
  await fs.promises.writeFile(file, 'Put some data to the file', 'utf8');
});
```


## property: TestConfig.snapshotDir
* since: v1.10
* discouraged: Use [`property: TestConfig.snapshotPathTemplate`] to configure snapshot paths.
- type: ?<[string]>

The base directory, relative to the config file, for snapshot files created with `toMatchSnapshot`. Defaults to [`property: TestConfig.testDir`].

**Usage**

```js title="playwright.config.ts"
import { defineConfig } from '@playwright/test';

export default defineConfig({
  snapshotDir: './snapshots',
});
```

**Details**

The directory for each test can be accessed by [`property: TestInfo.snapshotDir`] and [`method: TestInfo.snapshotPath`].

This path will serve as the base directory for each test file snapshot directory. Setting `snapshotDir` to `'snapshots'`, the [`property: TestInfo.snapshotDir`] would resolve to `snapshots/a.spec.js-snapshots`.

## property: TestConfig.snapshotPathTemplate = %%-test-config-snapshot-path-template-%%
* since: v1.28

## property: TestConfig.preserveOutput
* since: v1.10
- type: ?<[PreserveOutput]<"always"|"never"|"failures-only">>

Whether to preserve test output in the [`property: TestConfig.outputDir`]. Defaults to `'always'`.
* `'always'` - preserve output for all tests;
* `'never'` - do not preserve output for any tests;
* `'failures-only'` - only preserve output for failed tests.


**Usage**

```js title="playwright.config.ts"
import { defineConfig } from '@playwright/test';

export default defineConfig({
  preserveOutput: 'always',
});
```

## property: TestConfig.projects
* since: v1.10
- type: ?<[Array]<[TestProject]>>

Playwright Test supports running multiple test projects at the same time. See [TestProject] for more information.


**Usage**

```js title="playwright.config.ts"
import { defineConfig, devices } from '@playwright/test';

export default defineConfig({
  projects: [
    { name: 'chromium', use: devices['Desktop Chrome'] }
  ]
});
```

## property: TestConfig.quiet
* since: v1.10
- type: ?<[boolean]>

Whether to suppress stdio and stderr output from the tests.

**Usage**

```js title="playwright.config.ts"
import { defineConfig } from '@playwright/test';

export default defineConfig({
  quiet: !!process.env.CI,
});
```

## property: TestConfig.repeatEach
* since: v1.10
- type: ?<[int]>

The number of times to repeat each test, useful for debugging flaky tests.

**Usage**

```js title="playwright.config.ts"
import { defineConfig } from '@playwright/test';

export default defineConfig({
  repeatEach: 3,
});
```

## property: TestConfig.reporter
* since: v1.10
- type: ?<[string]|[Array]<[Object]>|[BuiltInReporter]<"list"|"dot"|"line"|"github"|"json"|"junit"|"null"|"html">>
  - `0` <[string]> Reporter name or module or file path
  - `1` <[Object]> An object with reporter options if any

The list of reporters to use. Each reporter can be:
* A builtin reporter name like `'list'` or `'json'`.
* A module name like `'my-awesome-reporter'`.
* A relative path to the reporter like `'./reporters/my-awesome-reporter.js'`.

You can pass options to the reporter in a tuple like `['json', { outputFile: './report.json' }]`.

Learn more in the [reporters guide](../test-reporters.md).

**Usage**

```js title="playwright.config.ts"
import { defineConfig } from '@playwright/test';

export default defineConfig({
  reporter: 'line',
});
```

## property: TestConfig.reportSlowTests
* since: v1.10
- type: ?<[null]|[Object]>
  - `max` <[int]> The maximum number of slow test files to report. Defaults to `5`.
  - `threshold` <[float]> Test duration in milliseconds that is considered slow. Defaults to 15 seconds.

Whether to report slow test files. Pass `null` to disable this feature.

**Usage**

```js title="playwright.config.ts"
import { defineConfig } from '@playwright/test';

export default defineConfig({
  reportSlowTests: null,
});
```

**Details**

Test files that took more than `threshold` milliseconds are considered slow, and the slowest ones are reported, no more than `max` number of them. Passing zero as `max` reports all test files that exceed the threshold.

## property: TestConfig.respectGitIgnore
* since: v1.45
- type: ?<[boolean]>

Whether to skip entries from `.gitignore` when searching for test files. By default, if neither [`property: TestConfig.testDir`] nor [`property: TestProject.testDir`] are explicitly specified, Playwright will ignore any test files matching `.gitignore` entries.

## property: TestConfig.retries
* since: v1.10
- type: ?<[int]>

The maximum number of retry attempts given to failed tests. By default failing tests are not retried. Learn more about [test retries](../test-retries.md#retries).

**Usage**

```js title="playwright.config.ts"
import { defineConfig } from '@playwright/test';

export default defineConfig({
  retries: 2,
});
```

## property: TestConfig.shard
* since: v1.10
- type: ?<[null]|[Object]>
  - `current` <[int]> The index of the shard to execute, one-based.
  - `total` <[int]> The total number of shards.

Shard tests and execute only the selected shard. Specify in the one-based form like `{ total: 5, current: 2 }`.

Learn more about [parallelism and sharding](../test-parallel.md) with Playwright Test.

**Usage**

```js title="playwright.config.ts"
import { defineConfig } from '@playwright/test';

export default defineConfig({
  shard: { total: 10, current: 3 },
});
```


<<<<<<< HEAD
## property: TestConfig.shardingMode

* since: v1.45
- type: ?<[ShardingMode]<"partition"|"round-robin"|"duration-round-robin">>

Defines the algorithm to be used for sharding. Defaults to `'partition'`.
* `'partition'` - divide the set of test groups by number of shards. e.g. first
  half goes to shard 1/2 and seconds half to shard 2/2.
* `'round-robin'` - spread test groups to shards in a round-robin way. e.g. loop
  over test groups and always assign to the shard that has the lowest number of
  tests.
* `'duration-round-robin'` - use duration info from `.last-run.json` to spread
  test groups to shards in a round-robin way. e.g. loop over test groups and
  always assign to the shard that has the lowest duration of tests. new tests
  which were not present in the last run will use an average duration time. When
  no `.last-run.json` could be found the behavior is identical to
  `'round-robin'`.


## property: TestConfig.shardingSeed

* since: v1.45
- type: ?<[string]>

Shuffle the order of test groups with a seed. By default tests are run in the order they are discovered, which is mostly alphabetical. This could lead to an uneven distribution of slow and fast tests. Shuffling the order of tests in a deterministic way can help to distribute the load more evenly.

The sharding seed is a string that is used to initialize a random number generator.

Learn more about [parallelism and sharding](../test-parallel.md) with Playwright Test.

**Usage**

```js title="playwright.config.ts"
import { defineConfig } from '@playwright/test';

export default defineConfig({
  shardingSeed: 'string value'
});
```

=======
>>>>>>> d74ddaeb
## property: TestConfig.testDir
* since: v1.10
- type: ?<[string]>

Directory that will be recursively scanned for test files. Defaults to the directory of the configuration file.

**Usage**

```js title="playwright.config.ts"
import { defineConfig } from '@playwright/test';

export default defineConfig({
  testDir: './tests/playwright',
});
```

## property: TestConfig.testIgnore
* since: v1.10
- type: ?<[string]|[RegExp]|[Array]<[string]|[RegExp]>>

Files matching one of these patterns are not executed as test files. Matching is performed against the absolute file path. Strings are treated as glob patterns.

For example, `'**/test-assets/**'` will ignore any files in the `test-assets` directory.

**Usage**

```js title="playwright.config.ts"
import { defineConfig } from '@playwright/test';

export default defineConfig({
  testIgnore: '**/test-assets/**',
});
```

## property: TestConfig.testMatch
* since: v1.10
- type: ?<[string]|[RegExp]|[Array]<[string]|[RegExp]>>

Only the files matching one of these patterns are executed as test files. Matching is performed against the absolute file path. Strings are treated as glob patterns.

By default, Playwright looks for files matching the following glob pattern: `**/*.@(spec|test).?(c|m)[jt]s?(x)`. This means JavaScript or TypeScript files with `".test"` or `".spec"` suffix, for example `login-screen.wrong-credentials.spec.ts`.

**Usage**

```js title="playwright.config.ts"
import { defineConfig } from '@playwright/test';

export default defineConfig({
  testMatch: /.*\.e2e\.js/,
});
```

## property: TestConfig.timeout
* since: v1.10
- type: ?<[int]>

Timeout for each test in milliseconds. Defaults to 30 seconds.

This is a base timeout for all tests. In addition, each test can configure its own timeout with [`method: Test.setTimeout`]. Learn more about [various timeouts](../test-timeouts.md).

**Usage**

```js title="playwright.config.ts"
import { defineConfig } from '@playwright/test';

export default defineConfig({
  timeout: 5 * 60 * 1000,
});
```

## property: TestConfig.updateSnapshots
* since: v1.10
- type: ?<[UpdateSnapshots]<"all"|"none"|"missing">>

Whether to update expected snapshots with the actual results produced by the test run. Defaults to `'missing'`.
* `'all'` - All tests that are executed will update snapshots that did not match. Matching snapshots will not be updated.
* `'none'` - No snapshots are updated.
* `'missing'` - Missing snapshots are created, for example when authoring a new test and running it for the first time. This is the default.

Learn more about [snapshots](../test-snapshots.md).

**Usage**

```js title="playwright.config.ts"
import { defineConfig } from '@playwright/test';

export default defineConfig({
  updateSnapshots: 'missing',
});
```

## property: TestConfig.use
* since: v1.10
- type: ?<[TestOptions]>

Global options for all tests, for example [`property: TestOptions.browserName`]. Learn more about [configuration](../test-configuration.md) and see [available options][TestOptions].

**Usage**

```js title="playwright.config.ts"
import { defineConfig } from '@playwright/test';

export default defineConfig({
  use: {
    browserName: 'chromium',
  },
});
```

## property: TestConfig.webServer
* since: v1.10
- type: ?<[Object]|[Array]<[Object]>>
  - `command` <[string]> Shell command to start. For example `npm run start`..
  - `cwd` ?<[string]> Current working directory of the spawned process, defaults to the directory of the configuration file.
  - `env` ?<[Object]<[string], [string]>> Environment variables to set for the command, `process.env` by default.
  - `ignoreHTTPSErrors` ?<[boolean]> Whether to ignore HTTPS errors when fetching the `url`. Defaults to `false`.
  - `port` ?<[int]> The port that your http server is expected to appear on. It does wait until it accepts connections. Either `port` or `url` should be specified.
  - `reuseExistingServer` ?<[boolean]> If true, it will re-use an existing server on the `port` or `url` when available. If no server is running on that `port` or `url`, it will run the command to start a new server. If `false`, it will throw if an existing process is listening on the `port` or `url`. This should be commonly set to `!process.env.CI` to allow the local dev server when running tests locally.
  - `stdout` ?<["pipe"|"ignore"]> If `"pipe"`, it will pipe the stdout of the command to the process stdout. If `"ignore"`, it will ignore the stdout of the command. Default to `"ignore"`.
  - `stderr` ?<["pipe"|"ignore"]> Whether to pipe the stderr of the command to the process stderr or ignore it. Defaults to `"pipe"`.
  - `timeout` ?<[int]> How long to wait for the process to start up and be available in milliseconds. Defaults to 60000.
  - `url` ?<[string]> The url on your http server that is expected to return a 2xx, 3xx, 400, 401, 402, or 403 status code when the server is ready to accept connections. Redirects (3xx status codes) are being followed and the new location is checked. Either `port` or `url` should be specified.

Launch a development web server (or multiple) during the tests.

**Details**

If the port is specified, Playwright Test will wait for it to be available on `127.0.0.1` or `::1`, before running the tests. If the url is specified, Playwright Test will wait for the URL to return a 2xx, 3xx, 400, 401, 402, or 403 status code before running the tests.

For continuous integration, you may want to use the `reuseExistingServer: !process.env.CI` option which does not use an existing server on the CI. To see the stdout, you can set the `DEBUG=pw:webserver` environment variable.

The `port` (but not the `url`) gets passed over to Playwright as a [`property: TestOptions.baseURL`]. For example port `8080` produces `baseURL` equal `http://localhost:8080`. If `webServer` is specified as an array, you must explicitly configure the `baseURL` (even if it only has one entry).

:::note
It is also recommended to specify [`property: TestOptions.baseURL`] in the config, so that tests could use relative urls.
:::

**Usage**

```js title="playwright.config.ts"
import { defineConfig } from '@playwright/test';
export default defineConfig({
  webServer: {
    command: 'npm run start',
    url: 'http://127.0.0.1:3000',
    timeout: 120 * 1000,
    reuseExistingServer: !process.env.CI,
  },
  use: {
    baseURL: 'http://localhost:3000/',
  },
});
```

Now you can use a relative path when navigating the page:

```js title="test.spec.ts"
import { test } from '@playwright/test';

test('test', async ({ page }) => {
  // This will result in http://localhost:3000/foo
  await page.goto('/foo');
});
```

Multiple web servers (or background processes) can be launched:

```js title="playwright.config.ts"
import { defineConfig } from '@playwright/test';
export default defineConfig({
  webServer: [
    {
      command: 'npm run start',
      url: 'http://127.0.0.1:3000',
      timeout: 120 * 1000,
      reuseExistingServer: !process.env.CI,
    },
    {
      command: 'npm run backend',
      url: 'http://127.0.0.1:3333',
      timeout: 120 * 1000,
      reuseExistingServer: !process.env.CI,
    }
  ],
  use: {
    baseURL: 'http://127.0.0.1:3000',
  },
});
```

## property: TestConfig.workers
* since: v1.10
- type: ?<[int]|[string]>

The maximum number of concurrent worker processes to use for parallelizing tests. Can also be set as percentage of logical CPU cores, e.g. `'50%'.`

Playwright Test uses worker processes to run tests. There is always at least one worker process, but more can be used to speed up test execution.

Defaults to half of the number of logical CPU cores. Learn more about [parallelism and sharding](../test-parallel.md) with Playwright Test.

**Usage**

```js title="playwright.config.ts"
import { defineConfig } from '@playwright/test';

export default defineConfig({
  workers: 3,
});
```<|MERGE_RESOLUTION|>--- conflicted
+++ resolved
@@ -482,7 +482,6 @@
 ```
 
 
-<<<<<<< HEAD
 ## property: TestConfig.shardingMode
 
 * since: v1.45
@@ -502,29 +501,6 @@
   `'round-robin'`.
 
 
-## property: TestConfig.shardingSeed
-
-* since: v1.45
-- type: ?<[string]>
-
-Shuffle the order of test groups with a seed. By default tests are run in the order they are discovered, which is mostly alphabetical. This could lead to an uneven distribution of slow and fast tests. Shuffling the order of tests in a deterministic way can help to distribute the load more evenly.
-
-The sharding seed is a string that is used to initialize a random number generator.
-
-Learn more about [parallelism and sharding](../test-parallel.md) with Playwright Test.
-
-**Usage**
-
-```js title="playwright.config.ts"
-import { defineConfig } from '@playwright/test';
-
-export default defineConfig({
-  shardingSeed: 'string value'
-});
-```
-
-=======
->>>>>>> d74ddaeb
 ## property: TestConfig.testDir
 * since: v1.10
 - type: ?<[string]>
