FROM ubuntu:focal

ARG DEBIAN_FRONTEND=noninteractive
ARG TZ=America/Los_Angeles
ARG DOCKER_IMAGE_NAME_TEMPLATE="mcr.microsoft.com/playwright:v%version%-vrt"

# === INSTALL Node.js ===

RUN apt-get update && \
<<<<<<< HEAD
    # Install node18
=======
    # Install Node 18
>>>>>>> 8b5e55d4
    apt-get install -y curl wget gpg && \
    curl -sL https://deb.nodesource.com/setup_18.x | bash - && \
    apt-get install -y nodejs && \
    # Feature-parity with node.js base images.
    apt-get install -y --no-install-recommends git openssh-client && \
    npm install -g yarn && \
    # clean apt cache
    rm -rf /var/lib/apt/lists/* && \
    # Create the pwuser
    adduser pwuser

# === BAKE BROWSERS INTO IMAGE ===

ENV PLAYWRIGHT_BROWSERS_PATH=/ms-playwright

# 1. Add tip-of-tree Playwright package to install its browsers.
#    The package should be built beforehand from tip-of-tree Playwright.
COPY ./playwright-core.tar.gz /tmp/playwright-core.tar.gz

# 2. Bake in Playwright Agent.
#    Playwright Agent is used to bake in browsers and browser dependencies,
#    and run docker server later on.
#    Browsers will be downloaded in `/ms-playwright`.
#    Note: make sure to set 777 to the registry so that any user can access
#    registry.
RUN mkdir /ms-playwright && \
    mkdir /ms-playwright-agent && \
    cd /ms-playwright-agent && npm init -y && \
    npm i /tmp/playwright-core.tar.gz && \
    npx playwright mark-docker-image "${DOCKER_IMAGE_NAME_TEMPLATE}" && \
    npx playwright install --with-deps && \
    npx playwright docker install-server-deps && \
    rm /tmp/playwright-core.tar.gz && \
    chmod -R 777 /ms-playwright && \
    rm -rf /var/lib/apt/lists/*

WORKDIR /ms-playwright-agent
ENV DISPLAY_NUM=99
ENV DISPLAY=:99
ENTRYPOINT npx playwright docker run-server<|MERGE_RESOLUTION|>--- conflicted
+++ resolved
@@ -7,11 +7,7 @@
 # === INSTALL Node.js ===
 
 RUN apt-get update && \
-<<<<<<< HEAD
-    # Install node18
-=======
     # Install Node 18
->>>>>>> 8b5e55d4
     apt-get install -y curl wget gpg && \
     curl -sL https://deb.nodesource.com/setup_18.x | bash - && \
     apt-get install -y nodejs && \
