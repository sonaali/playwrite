/**
 * Copyright Microsoft Corporation. All rights reserved.
 *
 * Licensed under the Apache License, Version 2.0 (the "License");
 * you may not use this file except in compliance with the License.
 * You may obtain a copy of the License at
 *
 *     http://www.apache.org/licenses/LICENSE-2.0
 *
 * Unless required by applicable law or agreed to in writing, software
 * distributed under the License is distributed on an "AS IS" BASIS,
 * WITHOUT WARRANTIES OR CONDITIONS OF ANY KIND, either express or implied.
 * See the License for the specific language governing permissions and
 * limitations under the License.
 */
import './base.fixture';
import { registerFixture } from './runner/fixtures';
import { Page } from '..';

const fs = require('fs');
const path = require('path');
const url = require('url');

const {FFOX, CHROMIUM, WEBKIT, MAC, LINUX, WIN, HEADLESS, WIRE} = testOptions;

declare global {
  interface FixtureState {
    videoPlayer: VideoPlayer;
  }
}

registerFixture('videoPlayer', async ({playwright, context}, test) => {
  let firefox;
  if (WEBKIT && !LINUX) {
    // WebKit on Mac & Windows cannot replay webm/vp8 video, so we launch Firefox.
    firefox = await playwright.firefox.launch();
    context = await firefox.newContext();
  }

  const page = await context.newPage();
  const player = new VideoPlayer(page);
  await test(player);
  if (firefox)
    await firefox.close();
  else
    await page.close();
});

function almostRed(r, g, b, alpha) {
  expect(r).toBeGreaterThan(240);
  expect(g).toBeLessThan(50);
  expect(b).toBeLessThan(50);
  expect(alpha).toBe(255);
}

function almostBlack(r, g, b, alpha) {
  expect(r).toBeLessThan(10);
  expect(g).toBeLessThan(10);
  expect(b).toBeLessThan(10);
  expect(alpha).toBe(255);
}

function almostGrey(r, g, b, alpha) {
  expect(r).toBeGreaterThanOrEqual(90);
  expect(g).toBeGreaterThanOrEqual(90);
  expect(b).toBeGreaterThanOrEqual(90);
  expect(r).toBeLessThan(110);
  expect(g).toBeLessThan(110);
  expect(b).toBeLessThan(110);
  expect(alpha).toBe(255);
}

function expectAll(pixels, rgbaPredicate) {
  const checkPixel = (i) => {
    const r = pixels[i];
    const g = pixels[i + 1];
    const b = pixels[i + 2];
    const alpha = pixels[i + 3];
    rgbaPredicate(r, g, b, alpha);
  }
  try {
    for (var i = 0, n = pixels.length; i < n; i += 4)
      checkPixel(i);
  } catch(e) {
    // Log pixel values on failure.
    e.message += `\n\nActual pixels=[${pixels}]`;
    throw e;
  }
}

class VideoPlayer {
  private readonly _page: Page;
  constructor(page: Page) {
    this._page = page;
  }

  async load(videoFile) {
    await this._page.goto(url.pathToFileURL(videoFile).href);
    await this._page.$eval('video', (v:HTMLVideoElement) => {
      return new Promise(fulfil => {
        // In case video playback autostarts.
        v.pause();
        v.onplaying = fulfil;
        v.play();
      });
    });
    await this._page.$eval('video', (v:HTMLVideoElement) => {
      v.pause();
      const result = new Promise(f => v.onseeked = f);
      v.currentTime = v.duration;
      return result;
    });
  }

  async duration() {
    return await this._page.$eval('video', (v:HTMLVideoElement) => v.duration);
  }

  async videoWidth() {
    return await this._page.$eval('video', (v:HTMLVideoElement) => v.videoWidth);
  }

  async videoHeight() {
    return await this._page.$eval('video', (v:HTMLVideoElement) => v.videoHeight);
  }

  async seek(timestamp) {
    await this._page.$eval('video', (v:HTMLVideoElement, timestamp) => {
      v.pause();
      const result = new Promise(f => v.onseeked = f);
      v.currentTime = timestamp;
      return result;
    }, timestamp);
  }

  async seekFirstNonEmptyFrame() {
    let time = 0;
    for (let i = 0; i < 10; i++) {
      await this.seek(time);
      const pixels = await this.pixels();
      if (!pixels.every(p => p === 255))
        return;
      time += 0.1;
    }
  }

  async seekLastNonEmptyFrame() {
    const duration = await this.duration();
    let time = duration - 0.01;
    for (let i = 0; i < 10; i++) {
      await this.seek(time);
      const pixels = await this.pixels();
      if (!pixels.every(p => p === 0))
        return;
      time -= 0.1;
    }
  }

  async pixels(point = {x: 0, y: 0}) {
    const pixels = await this._page.$eval('video', (video:HTMLVideoElement, point) => {
      let canvas = document.createElement("canvas");
      if (!video.videoWidth || !video.videoHeight)
        throw new Error("Video element is empty");
      canvas.width = video.videoWidth;
      canvas.height = video.videoHeight;
      const context = canvas.getContext('2d');
      context.drawImage(video, 0, 0);
      const imgd = context.getImageData(point.x, point.y, 10, 10);
      return Array.from(imgd.data);
    }, point);
    return pixels;
  }
}

it.fail(CHROMIUM)('should capture static page', async({page, tmpDir, videoPlayer, toImpl}) => {
  if (!toImpl)
    return;
  const videoFile = path.join(tmpDir, 'v.webm');
  await page.evaluate(() => document.body.style.backgroundColor = 'red');
  await toImpl(page)._delegate.startVideoRecording({outputFile: videoFile, width: 640, height: 480});
  // TODO: in WebKit figure out why video size is not reported correctly for
  // static pictures.
  if (HEADLESS && WEBKIT)
    await page.setViewportSize({width: 1270, height: 950});
  await new Promise(r => setTimeout(r, 300));
  await toImpl(page)._delegate.stopVideoRecording();
  expect(fs.existsSync(videoFile)).toBe(true);

  await videoPlayer.load(videoFile);
  const duration = await videoPlayer.duration();
  expect(duration).toBeGreaterThan(0);

  expect(await videoPlayer.videoWidth()).toBe(640);
  expect(await videoPlayer.videoHeight()).toBe(480);

  await videoPlayer.seekLastNonEmptyFrame();
  const pixels = await videoPlayer.pixels();
  expectAll(pixels, almostRed);
});

it.fail(CHROMIUM)('should capture navigation', async({page, tmpDir, server, videoPlayer, toImpl}) => {
  if (!toImpl)
    return;
  const videoFile = path.join(tmpDir, 'v.webm');
  await page.goto(server.PREFIX + '/background-color.html#rgb(0,0,0)');
  await toImpl(page)._delegate.startVideoRecording({outputFile: videoFile, width: 640, height: 480});
  // TODO: in WebKit figure out why video size is not reported correctly for
  // static pictures.
  if (HEADLESS && WEBKIT)
    await page.setViewportSize({width: 1270, height: 950});
  await new Promise(r => setTimeout(r, 300));
  await page.goto(server.CROSS_PROCESS_PREFIX + '/background-color.html#rgb(100,100,100)');
  await new Promise(r => setTimeout(r, 300));
  await toImpl(page)._delegate.stopVideoRecording();
  expect(fs.existsSync(videoFile)).toBe(true);

  await videoPlayer.load(videoFile);
  const duration = await videoPlayer.duration();
  expect(duration).toBeGreaterThan(0);

  {
    await videoPlayer.seekFirstNonEmptyFrame();
    const pixels = await videoPlayer.pixels();
    expectAll(pixels, almostBlack);
  }

  {
    await videoPlayer.seekLastNonEmptyFrame();
    const pixels = await videoPlayer.pixels();
    expectAll(pixels, almostGrey);
  }
});

<<<<<<< HEAD
// Accelerated compositing is disabled in WebKit on Windows.
it.fail(CHROMIUM || (WEBKIT && WIN))('should capture css transformation', async({page, persistentDirectory, server, videoPlayer, toImpl}) => {
=======
it.fail(CHROMIUM)('should capture css transformation', async({page, tmpDir, server, videoPlayer, toImpl}) => {
>>>>>>> 6abc3524
  if (!toImpl)
    return;
  const videoFile = path.join(tmpDir, 'v.webm');
  await page.goto(server.PREFIX + '/rotate-z.html');
  await toImpl(page)._delegate.startVideoRecording({outputFile: videoFile, width: 640, height: 480});
  // TODO: in WebKit figure out why video size is not reported correctly for
  // static pictures.
  if (HEADLESS && WEBKIT)
    await page.setViewportSize({width: 1270, height: 950});
  await new Promise(r => setTimeout(r, 300));
  await toImpl(page)._delegate.stopVideoRecording();
  expect(fs.existsSync(videoFile)).toBe(true);

  await videoPlayer.load(videoFile);
  const duration = await videoPlayer.duration();
  expect(duration).toBeGreaterThan(0);

  {
    await videoPlayer.seekLastNonEmptyFrame();
    const pixels = await videoPlayer.pixels({x: 95, y: 45});
    expectAll(pixels, almostRed);
  }
});<|MERGE_RESOLUTION|>--- conflicted
+++ resolved
@@ -231,12 +231,8 @@
   }
 });
 
-<<<<<<< HEAD
 // Accelerated compositing is disabled in WebKit on Windows.
-it.fail(CHROMIUM || (WEBKIT && WIN))('should capture css transformation', async({page, persistentDirectory, server, videoPlayer, toImpl}) => {
-=======
-it.fail(CHROMIUM)('should capture css transformation', async({page, tmpDir, server, videoPlayer, toImpl}) => {
->>>>>>> 6abc3524
+it.fail(CHROMIUM || (WEBKIT && WIN))('should capture css transformation', async({page, tmpDir, server, videoPlayer, toImpl}) => {
   if (!toImpl)
     return;
   const videoFile = path.join(tmpDir, 'v.webm');
