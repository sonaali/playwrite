--- conflicted
+++ resolved
@@ -36,11 +36,8 @@
 import { Tracing } from './tracing';
 import type { BrowserType } from './browserType';
 import { Artifact } from './artifact';
-<<<<<<< HEAD
 import { LanguageGenerator } from '../server/supplements/recorder/language';
-=======
 import { FetchRequest } from './fetch';
->>>>>>> cc152273
 
 export class BrowserContext extends ChannelOwner<channels.BrowserContextChannel, channels.BrowserContextInitializer> implements api.BrowserContext {
   _pages = new Set<Page>();
