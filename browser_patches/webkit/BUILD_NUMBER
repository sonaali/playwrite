--- conflicted
+++ resolved
@@ -1,7 +1,2 @@
-<<<<<<< HEAD
-1545
-Changed: joel.einbinder@gmail.com Thu 16 Sep 2021 08:06:01 AM PDT
-=======
-1546
-Changed: dpino@igalia.com Fri Sep 17 05:26:59 UTC 2021
->>>>>>> 44b4c2f7
+1547
+Changed: einbinder@chromium.org Fri Sep 17 10:16:06 CEST 2021